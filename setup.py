--- conflicted
+++ resolved
@@ -166,7 +166,6 @@
             'clean': clean,
             'audit': audit}
 
-<<<<<<< HEAD
 # Check that this list is uptodate against the result of the command:
 # $ python bin/generate_test_list.py
 
@@ -220,8 +219,6 @@
     'sympy.utilities.tests',
     'sympy.vector.tests'
     ]
-=======
->>>>>>> ef374c3d
 
 classifiers = [
     'License :: OSI Approved :: BSD License',
