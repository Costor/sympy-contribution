--- conflicted
+++ resolved
@@ -61,11 +61,7 @@
     assert BI.as_explicit().equals(eye(6))
 
 def test_slicing():
-<<<<<<< HEAD
-    raises(IndexError, lambda: W[3,:])
-=======
-    raises(NotImplementedError, "W[3,:]")
->>>>>>> 111dda03
+    raises(NotImplementedError, lambda: W[3,:])
     A.as_explicit()[0,:] # does not raise an error
 
 def test_errors():
