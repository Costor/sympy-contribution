--- conflicted
+++ resolved
@@ -3,13 +3,9 @@
 
 http://www.math.uwaterloo.ca/~hwolkowi//matrixcookbook.pdf
 """
-<<<<<<< HEAD
-from sympy import MatrixSymbol, Inverse, symbols, Determinant, Trace, Derivative, sin, exp, cos, tan, log, Lambda, \
-    hadamard_product, DiagonalizeVector, S
-=======
 from sympy import (MatrixSymbol, Inverse, symbols, Determinant, Trace,
-                   Derivative, sin, exp, cos, tan, log, Lambda, S, sqrt)
->>>>>>> f6e32405
+                  Derivative, sin, exp, cos, tan, log, Lambda, S, sqrt,
+                  hadamard_product, DiagonalizeVector)
 from sympy import MatAdd, Identity, MatMul, ZeroMatrix
 from sympy.matrices.expressions import hadamard_power
 
