--- conflicted
+++ resolved
@@ -171,13 +171,8 @@
         & Q.real(z)) == w*z + x*y
 
 
-<<<<<<< HEAD
 def test_sign():
     x = Symbol('x', real = True)
-=======
-def test_sgn():
-    x = Symbol('x', real=True)
->>>>>>> 370decae
     assert refine(sign(x), Q.positive(x)) == 1
     assert refine(sign(x), Q.negative(x)) == -1
     assert refine(sign(x), Q.zero(x)) == 0
