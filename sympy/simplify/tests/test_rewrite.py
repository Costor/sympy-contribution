<<<<<<< HEAD
from sympy import sin, cos, exp, cot, sqrt, S, I, E, pi, symbols, Function, Matrix, Eq, RootSum, Lambda, raises
from sympy.simplify import together
=======
from sympy import (sin, cos, exp, cot, sqrt, S, I, E, pi, symbols, Function,
    Matrix, Eq, RootSum, Lambda)
>>>>>>> c9470ac4
from sympy.integrals import integrate
from sympy.utilities.pytest import XFAIL, raises

x,y,z,n = symbols('x,y,z,n')

def test_has():
    assert cot(x).has(x)
    assert cot(x).has(cot)
    assert not cot(x).has(sin)
    assert sin(x).has(x)
    assert sin(x).has(sin)
    assert not sin(x).has(cot)

def test_sin_exp_rewrite():
    assert sin(x).rewrite(sin, exp) == -I/2*(exp(I*x)-exp(-I*x))
    assert sin(x).rewrite(sin, exp).rewrite(exp, sin) == sin(x)
    assert cos(x).rewrite(cos, exp).rewrite(exp, cos) == cos(x)
    assert (sin(5*y) - sin(2*x)).rewrite(sin, exp).rewrite(exp, sin) == sin(5*y) - sin(2*x)
    assert sin(x+y).rewrite(sin, exp).rewrite(exp, sin) == sin(x+y)
    assert cos(x+y).rewrite(cos, exp).rewrite(exp, cos) == cos(x+y)
    # This next test currently passes... not clear whether it should or not?
    assert cos(x).rewrite(cos, exp).rewrite(exp, sin) == cos(x)
<|MERGE_RESOLUTION|>--- conflicted
+++ resolved
@@ -1,10 +1,5 @@
-<<<<<<< HEAD
-from sympy import sin, cos, exp, cot, sqrt, S, I, E, pi, symbols, Function, Matrix, Eq, RootSum, Lambda, raises
-from sympy.simplify import together
-=======
 from sympy import (sin, cos, exp, cot, sqrt, S, I, E, pi, symbols, Function,
     Matrix, Eq, RootSum, Lambda)
->>>>>>> c9470ac4
 from sympy.integrals import integrate
 from sympy.utilities.pytest import XFAIL, raises
 
