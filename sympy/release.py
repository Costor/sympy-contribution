--- conflicted
+++ resolved
@@ -1,5 +1 @@
-<<<<<<< HEAD
-__version__ = "1.1"
-=======
-__version__ = "1.1.1.dev"
->>>>>>> 8f3ceee5
+__version__ = "1.1.1.dev"