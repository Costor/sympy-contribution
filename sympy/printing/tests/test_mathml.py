from sympy import diff, Integral, Limit, sin, Symbol, Integer, Rational, cos, \
    tan, asin, acos, atan, sinh, cosh, tanh, asinh, acosh, atanh, E, I, oo, \
    pi, GoldenRatio, EulerGamma, Sum, Eq, Ne, Ge, Lt, Float, Matrix, Basic, \
    S, MatrixSymbol, Function, Derivative, log, true, false, Range, Min, Max, \
    Lambda, IndexedBase, symbols, zoo, elliptic_f, elliptic_e, elliptic_pi, Ei, \
    expint, jacobi, gegenbauer, chebyshevt, chebyshevu, legendre, assoc_legendre, \
    laguerre, assoc_laguerre, hermite

from sympy import elliptic_k, totient, reduced_totient, primenu, primeomega, \
    fresnelc, fresnels, Heaviside
from sympy.calculus.util import AccumBounds
from sympy.core.containers import Tuple
from sympy.functions.combinatorial.factorials import factorial, factorial2, \
    binomial
from sympy.functions.combinatorial.numbers import bernoulli, bell, lucas, \
    fibonacci, tribonacci, catalan
from sympy.functions.elementary.complexes import re, im, Abs, conjugate
from sympy.functions.elementary.exponential import exp
from sympy.functions.elementary.integers import floor, ceiling
from sympy.functions.special.gamma_functions import gamma, lowergamma, uppergamma
from sympy.functions.special.singularity_functions import SingularityFunction
from sympy.functions.special.zeta_functions import polylog, lerchphi, zeta, dirichlet_eta
from sympy.logic.boolalg import And, Or, Implies, Equivalent, Xor, Not
from sympy.matrices.expressions.determinant import Determinant
from sympy.printing.mathml import mathml, MathMLContentPrinter, \
    MathMLPresentationPrinter, MathMLPrinter
from sympy.sets.sets import FiniteSet, Union, Intersection, Complement, \
    SymmetricDifference, Interval, EmptySet
from sympy.stats.rv import RandomSymbol
from sympy.utilities.pytest import raises
from sympy.vector import CoordSys3D, Cross, Curl, Dot, Divergence, Gradient, Laplacian

x, y, z, a, b, c, d, e, n = symbols('x:z a:e n')
mp = MathMLContentPrinter()
mpp = MathMLPresentationPrinter()


def test_mathml_printer():
    m = MathMLPrinter()
    assert m.doprint(1+x) == mp.doprint(1+x)


def test_content_printmethod():
    assert mp.doprint(1 + x) == '<apply><plus/><ci>x</ci><cn>1</cn></apply>'


def test_content_mathml_core():
    mml_1 = mp._print(1 + x)
    assert mml_1.nodeName == 'apply'
    nodes = mml_1.childNodes
    assert len(nodes) == 3
    assert nodes[0].nodeName == 'plus'
    assert nodes[0].hasChildNodes() is False
    assert nodes[0].nodeValue is None
    assert nodes[1].nodeName in ['cn', 'ci']
    if nodes[1].nodeName == 'cn':
        assert nodes[1].childNodes[0].nodeValue == '1'
        assert nodes[2].childNodes[0].nodeValue == 'x'
    else:
        assert nodes[1].childNodes[0].nodeValue == 'x'
        assert nodes[2].childNodes[0].nodeValue == '1'

    mml_2 = mp._print(x**2)
    assert mml_2.nodeName == 'apply'
    nodes = mml_2.childNodes
    assert nodes[1].childNodes[0].nodeValue == 'x'
    assert nodes[2].childNodes[0].nodeValue == '2'

    mml_3 = mp._print(2*x)
    assert mml_3.nodeName == 'apply'
    nodes = mml_3.childNodes
    assert nodes[0].nodeName == 'times'
    assert nodes[1].childNodes[0].nodeValue == '2'
    assert nodes[2].childNodes[0].nodeValue == 'x'

    mml = mp._print(Float(1.0, 2)*x)
    assert mml.nodeName == 'apply'
    nodes = mml.childNodes
    assert nodes[0].nodeName == 'times'
    assert nodes[1].childNodes[0].nodeValue == '1.0'
    assert nodes[2].childNodes[0].nodeValue == 'x'


def test_content_mathml_functions():
    mml_1 = mp._print(sin(x))
    assert mml_1.nodeName == 'apply'
    assert mml_1.childNodes[0].nodeName == 'sin'
    assert mml_1.childNodes[1].nodeName == 'ci'

    mml_2 = mp._print(diff(sin(x), x, evaluate=False))
    assert mml_2.nodeName == 'apply'
    assert mml_2.childNodes[0].nodeName == 'diff'
    assert mml_2.childNodes[1].nodeName == 'bvar'
    assert mml_2.childNodes[1].childNodes[
        0].nodeName == 'ci'  # below bvar there's <ci>x/ci>

    mml_3 = mp._print(diff(cos(x*y), x, evaluate=False))
    assert mml_3.nodeName == 'apply'
    assert mml_3.childNodes[0].nodeName == 'partialdiff'
    assert mml_3.childNodes[1].nodeName == 'bvar'
    assert mml_3.childNodes[1].childNodes[
        0].nodeName == 'ci'  # below bvar there's <ci>x/ci>


def test_content_mathml_limits():
    # XXX No unevaluated limits
    lim_fun = sin(x)/x
    mml_1 = mp._print(Limit(lim_fun, x, 0))
    assert mml_1.childNodes[0].nodeName == 'limit'
    assert mml_1.childNodes[1].nodeName == 'bvar'
    assert mml_1.childNodes[2].nodeName == 'lowlimit'
    assert mml_1.childNodes[3].toxml() == mp._print(lim_fun).toxml()


def test_content_mathml_integrals():
    integrand = x
    mml_1 = mp._print(Integral(integrand, (x, 0, 1)))
    assert mml_1.childNodes[0].nodeName == 'int'
    assert mml_1.childNodes[1].nodeName == 'bvar'
    assert mml_1.childNodes[2].nodeName == 'lowlimit'
    assert mml_1.childNodes[3].nodeName == 'uplimit'
    assert mml_1.childNodes[4].toxml() == mp._print(integrand).toxml()


def test_content_mathml_matrices():
    A = Matrix([1, 2, 3])
    B = Matrix([[0, 5, 4], [2, 3, 1], [9, 7, 9]])
    mll_1 = mp._print(A)
    assert mll_1.childNodes[0].nodeName == 'matrixrow'
    assert mll_1.childNodes[0].childNodes[0].nodeName == 'cn'
    assert mll_1.childNodes[0].childNodes[0].childNodes[0].nodeValue == '1'
    assert mll_1.childNodes[1].nodeName == 'matrixrow'
    assert mll_1.childNodes[1].childNodes[0].nodeName == 'cn'
    assert mll_1.childNodes[1].childNodes[0].childNodes[0].nodeValue == '2'
    assert mll_1.childNodes[2].nodeName == 'matrixrow'
    assert mll_1.childNodes[2].childNodes[0].nodeName == 'cn'
    assert mll_1.childNodes[2].childNodes[0].childNodes[0].nodeValue == '3'
    mll_2 = mp._print(B)
    assert mll_2.childNodes[0].nodeName == 'matrixrow'
    assert mll_2.childNodes[0].childNodes[0].nodeName == 'cn'
    assert mll_2.childNodes[0].childNodes[0].childNodes[0].nodeValue == '0'
    assert mll_2.childNodes[0].childNodes[1].nodeName == 'cn'
    assert mll_2.childNodes[0].childNodes[1].childNodes[0].nodeValue == '5'
    assert mll_2.childNodes[0].childNodes[2].nodeName == 'cn'
    assert mll_2.childNodes[0].childNodes[2].childNodes[0].nodeValue == '4'
    assert mll_2.childNodes[1].nodeName == 'matrixrow'
    assert mll_2.childNodes[1].childNodes[0].nodeName == 'cn'
    assert mll_2.childNodes[1].childNodes[0].childNodes[0].nodeValue == '2'
    assert mll_2.childNodes[1].childNodes[1].nodeName == 'cn'
    assert mll_2.childNodes[1].childNodes[1].childNodes[0].nodeValue == '3'
    assert mll_2.childNodes[1].childNodes[2].nodeName == 'cn'
    assert mll_2.childNodes[1].childNodes[2].childNodes[0].nodeValue == '1'
    assert mll_2.childNodes[2].nodeName == 'matrixrow'
    assert mll_2.childNodes[2].childNodes[0].nodeName == 'cn'
    assert mll_2.childNodes[2].childNodes[0].childNodes[0].nodeValue == '9'
    assert mll_2.childNodes[2].childNodes[1].nodeName == 'cn'
    assert mll_2.childNodes[2].childNodes[1].childNodes[0].nodeValue == '7'
    assert mll_2.childNodes[2].childNodes[2].nodeName == 'cn'
    assert mll_2.childNodes[2].childNodes[2].childNodes[0].nodeValue == '9'


def test_content_mathml_sums():
    summand = x
    mml_1 = mp._print(Sum(summand, (x, 1, 10)))
    assert mml_1.childNodes[0].nodeName == 'sum'
    assert mml_1.childNodes[1].nodeName == 'bvar'
    assert mml_1.childNodes[2].nodeName == 'lowlimit'
    assert mml_1.childNodes[3].nodeName == 'uplimit'
    assert mml_1.childNodes[4].toxml() == mp._print(summand).toxml()


def test_content_mathml_tuples():
    mml_1 = mp._print([2])
    assert mml_1.nodeName == 'list'
    assert mml_1.childNodes[0].nodeName == 'cn'
    assert len(mml_1.childNodes) == 1

    mml_2 = mp._print([2, Integer(1)])
    assert mml_2.nodeName == 'list'
    assert mml_2.childNodes[0].nodeName == 'cn'
    assert mml_2.childNodes[1].nodeName == 'cn'
    assert len(mml_2.childNodes) == 2


def test_content_mathml_add():
    mml = mp._print(x**5 - x**4 + x)
    assert mml.childNodes[0].nodeName == 'plus'
    assert mml.childNodes[1].childNodes[0].nodeName == 'minus'
    assert mml.childNodes[1].childNodes[1].nodeName == 'apply'


def test_content_mathml_Rational():
    mml_1 = mp._print(Rational(1, 1))
    """should just return a number"""
    assert mml_1.nodeName == 'cn'

    mml_2 = mp._print(Rational(2, 5))
    assert mml_2.childNodes[0].nodeName == 'divide'


def test_content_mathml_constants():
    mml = mp._print(I)
    assert mml.nodeName == 'imaginaryi'

    mml = mp._print(E)
    assert mml.nodeName == 'exponentiale'

    mml = mp._print(oo)
    assert mml.nodeName == 'infinity'

    mml = mp._print(pi)
    assert mml.nodeName == 'pi'

    assert mathml(GoldenRatio) == '<cn>&#966;</cn>'

    mml = mathml(EulerGamma)
    assert mml == '<eulergamma/>'


def test_content_mathml_trig():
    mml = mp._print(sin(x))
    assert mml.childNodes[0].nodeName == 'sin'

    mml = mp._print(cos(x))
    assert mml.childNodes[0].nodeName == 'cos'

    mml = mp._print(tan(x))
    assert mml.childNodes[0].nodeName == 'tan'

    mml = mp._print(asin(x))
    assert mml.childNodes[0].nodeName == 'arcsin'

    mml = mp._print(acos(x))
    assert mml.childNodes[0].nodeName == 'arccos'

    mml = mp._print(atan(x))
    assert mml.childNodes[0].nodeName == 'arctan'

    mml = mp._print(sinh(x))
    assert mml.childNodes[0].nodeName == 'sinh'

    mml = mp._print(cosh(x))
    assert mml.childNodes[0].nodeName == 'cosh'

    mml = mp._print(tanh(x))
    assert mml.childNodes[0].nodeName == 'tanh'

    mml = mp._print(asinh(x))
    assert mml.childNodes[0].nodeName == 'arcsinh'

    mml = mp._print(atanh(x))
    assert mml.childNodes[0].nodeName == 'arctanh'

    mml = mp._print(acosh(x))
    assert mml.childNodes[0].nodeName == 'arccosh'


def test_content_mathml_relational():
    mml_1 = mp._print(Eq(x, 1))
    assert mml_1.nodeName == 'apply'
    assert mml_1.childNodes[0].nodeName == 'eq'
    assert mml_1.childNodes[1].nodeName == 'ci'
    assert mml_1.childNodes[1].childNodes[0].nodeValue == 'x'
    assert mml_1.childNodes[2].nodeName == 'cn'
    assert mml_1.childNodes[2].childNodes[0].nodeValue == '1'

    mml_2 = mp._print(Ne(1, x))
    assert mml_2.nodeName == 'apply'
    assert mml_2.childNodes[0].nodeName == 'neq'
    assert mml_2.childNodes[1].nodeName == 'cn'
    assert mml_2.childNodes[1].childNodes[0].nodeValue == '1'
    assert mml_2.childNodes[2].nodeName == 'ci'
    assert mml_2.childNodes[2].childNodes[0].nodeValue == 'x'

    mml_3 = mp._print(Ge(1, x))
    assert mml_3.nodeName == 'apply'
    assert mml_3.childNodes[0].nodeName == 'geq'
    assert mml_3.childNodes[1].nodeName == 'cn'
    assert mml_3.childNodes[1].childNodes[0].nodeValue == '1'
    assert mml_3.childNodes[2].nodeName == 'ci'
    assert mml_3.childNodes[2].childNodes[0].nodeValue == 'x'

    mml_4 = mp._print(Lt(1, x))
    assert mml_4.nodeName == 'apply'
    assert mml_4.childNodes[0].nodeName == 'lt'
    assert mml_4.childNodes[1].nodeName == 'cn'
    assert mml_4.childNodes[1].childNodes[0].nodeValue == '1'
    assert mml_4.childNodes[2].nodeName == 'ci'
    assert mml_4.childNodes[2].childNodes[0].nodeValue == 'x'


def test_content_symbol():
    mml = mp._print(x)
    assert mml.nodeName == 'ci'
    assert mml.childNodes[0].nodeValue == 'x'
    del mml

    mml = mp._print(Symbol("x^2"))
    assert mml.nodeName == 'ci'
    assert mml.childNodes[0].nodeName == 'mml:msup'
    assert mml.childNodes[0].childNodes[0].nodeName == 'mml:mi'
    assert mml.childNodes[0].childNodes[0].childNodes[0].nodeValue == 'x'
    assert mml.childNodes[0].childNodes[1].nodeName == 'mml:mi'
    assert mml.childNodes[0].childNodes[1].childNodes[0].nodeValue == '2'
    del mml

    mml = mp._print(Symbol("x__2"))
    assert mml.nodeName == 'ci'
    assert mml.childNodes[0].nodeName == 'mml:msup'
    assert mml.childNodes[0].childNodes[0].nodeName == 'mml:mi'
    assert mml.childNodes[0].childNodes[0].childNodes[0].nodeValue == 'x'
    assert mml.childNodes[0].childNodes[1].nodeName == 'mml:mi'
    assert mml.childNodes[0].childNodes[1].childNodes[0].nodeValue == '2'
    del mml

    mml = mp._print(Symbol("x_2"))
    assert mml.nodeName == 'ci'
    assert mml.childNodes[0].nodeName == 'mml:msub'
    assert mml.childNodes[0].childNodes[0].nodeName == 'mml:mi'
    assert mml.childNodes[0].childNodes[0].childNodes[0].nodeValue == 'x'
    assert mml.childNodes[0].childNodes[1].nodeName == 'mml:mi'
    assert mml.childNodes[0].childNodes[1].childNodes[0].nodeValue == '2'
    del mml

    mml = mp._print(Symbol("x^3_2"))
    assert mml.nodeName == 'ci'
    assert mml.childNodes[0].nodeName == 'mml:msubsup'
    assert mml.childNodes[0].childNodes[0].nodeName == 'mml:mi'
    assert mml.childNodes[0].childNodes[0].childNodes[0].nodeValue == 'x'
    assert mml.childNodes[0].childNodes[1].nodeName == 'mml:mi'
    assert mml.childNodes[0].childNodes[1].childNodes[0].nodeValue == '2'
    assert mml.childNodes[0].childNodes[2].nodeName == 'mml:mi'
    assert mml.childNodes[0].childNodes[2].childNodes[0].nodeValue == '3'
    del mml

    mml = mp._print(Symbol("x__3_2"))
    assert mml.nodeName == 'ci'
    assert mml.childNodes[0].nodeName == 'mml:msubsup'
    assert mml.childNodes[0].childNodes[0].nodeName == 'mml:mi'
    assert mml.childNodes[0].childNodes[0].childNodes[0].nodeValue == 'x'
    assert mml.childNodes[0].childNodes[1].nodeName == 'mml:mi'
    assert mml.childNodes[0].childNodes[1].childNodes[0].nodeValue == '2'
    assert mml.childNodes[0].childNodes[2].nodeName == 'mml:mi'
    assert mml.childNodes[0].childNodes[2].childNodes[0].nodeValue == '3'
    del mml

    mml = mp._print(Symbol("x_2_a"))
    assert mml.nodeName == 'ci'
    assert mml.childNodes[0].nodeName == 'mml:msub'
    assert mml.childNodes[0].childNodes[0].nodeName == 'mml:mi'
    assert mml.childNodes[0].childNodes[0].childNodes[0].nodeValue == 'x'
    assert mml.childNodes[0].childNodes[1].nodeName == 'mml:mrow'
    assert mml.childNodes[0].childNodes[1].childNodes[0].nodeName == 'mml:mi'
    assert mml.childNodes[0].childNodes[1].childNodes[0].childNodes[
        0].nodeValue == '2'
    assert mml.childNodes[0].childNodes[1].childNodes[1].nodeName == 'mml:mo'
    assert mml.childNodes[0].childNodes[1].childNodes[1].childNodes[
        0].nodeValue == ' '
    assert mml.childNodes[0].childNodes[1].childNodes[2].nodeName == 'mml:mi'
    assert mml.childNodes[0].childNodes[1].childNodes[2].childNodes[
        0].nodeValue == 'a'
    del mml

    mml = mp._print(Symbol("x^2^a"))
    assert mml.nodeName == 'ci'
    assert mml.childNodes[0].nodeName == 'mml:msup'
    assert mml.childNodes[0].childNodes[0].nodeName == 'mml:mi'
    assert mml.childNodes[0].childNodes[0].childNodes[0].nodeValue == 'x'
    assert mml.childNodes[0].childNodes[1].nodeName == 'mml:mrow'
    assert mml.childNodes[0].childNodes[1].childNodes[0].nodeName == 'mml:mi'
    assert mml.childNodes[0].childNodes[1].childNodes[0].childNodes[
        0].nodeValue == '2'
    assert mml.childNodes[0].childNodes[1].childNodes[1].nodeName == 'mml:mo'
    assert mml.childNodes[0].childNodes[1].childNodes[1].childNodes[
        0].nodeValue == ' '
    assert mml.childNodes[0].childNodes[1].childNodes[2].nodeName == 'mml:mi'
    assert mml.childNodes[0].childNodes[1].childNodes[2].childNodes[
        0].nodeValue == 'a'
    del mml

    mml = mp._print(Symbol("x__2__a"))
    assert mml.nodeName == 'ci'
    assert mml.childNodes[0].nodeName == 'mml:msup'
    assert mml.childNodes[0].childNodes[0].nodeName == 'mml:mi'
    assert mml.childNodes[0].childNodes[0].childNodes[0].nodeValue == 'x'
    assert mml.childNodes[0].childNodes[1].nodeName == 'mml:mrow'
    assert mml.childNodes[0].childNodes[1].childNodes[0].nodeName == 'mml:mi'
    assert mml.childNodes[0].childNodes[1].childNodes[0].childNodes[
        0].nodeValue == '2'
    assert mml.childNodes[0].childNodes[1].childNodes[1].nodeName == 'mml:mo'
    assert mml.childNodes[0].childNodes[1].childNodes[1].childNodes[
        0].nodeValue == ' '
    assert mml.childNodes[0].childNodes[1].childNodes[2].nodeName == 'mml:mi'
    assert mml.childNodes[0].childNodes[1].childNodes[2].childNodes[
        0].nodeValue == 'a'
    del mml


def test_content_mathml_greek():
    mml = mp._print(Symbol('alpha'))
    assert mml.nodeName == 'ci'
    assert mml.childNodes[0].nodeValue == u'\N{GREEK SMALL LETTER ALPHA}'

    assert mp.doprint(Symbol('alpha')) == '<ci>&#945;</ci>'
    assert mp.doprint(Symbol('beta')) == '<ci>&#946;</ci>'
    assert mp.doprint(Symbol('gamma')) == '<ci>&#947;</ci>'
    assert mp.doprint(Symbol('delta')) == '<ci>&#948;</ci>'
    assert mp.doprint(Symbol('epsilon')) == '<ci>&#949;</ci>'
    assert mp.doprint(Symbol('zeta')) == '<ci>&#950;</ci>'
    assert mp.doprint(Symbol('eta')) == '<ci>&#951;</ci>'
    assert mp.doprint(Symbol('theta')) == '<ci>&#952;</ci>'
    assert mp.doprint(Symbol('iota')) == '<ci>&#953;</ci>'
    assert mp.doprint(Symbol('kappa')) == '<ci>&#954;</ci>'
    assert mp.doprint(Symbol('lambda')) == '<ci>&#955;</ci>'
    assert mp.doprint(Symbol('mu')) == '<ci>&#956;</ci>'
    assert mp.doprint(Symbol('nu')) == '<ci>&#957;</ci>'
    assert mp.doprint(Symbol('xi')) == '<ci>&#958;</ci>'
    assert mp.doprint(Symbol('omicron')) == '<ci>&#959;</ci>'
    assert mp.doprint(Symbol('pi')) == '<ci>&#960;</ci>'
    assert mp.doprint(Symbol('rho')) == '<ci>&#961;</ci>'
    assert mp.doprint(Symbol('varsigma')) == '<ci>&#962;</ci>'
    assert mp.doprint(Symbol('sigma')) == '<ci>&#963;</ci>'
    assert mp.doprint(Symbol('tau')) == '<ci>&#964;</ci>'
    assert mp.doprint(Symbol('upsilon')) == '<ci>&#965;</ci>'
    assert mp.doprint(Symbol('phi')) == '<ci>&#966;</ci>'
    assert mp.doprint(Symbol('chi')) == '<ci>&#967;</ci>'
    assert mp.doprint(Symbol('psi')) == '<ci>&#968;</ci>'
    assert mp.doprint(Symbol('omega')) == '<ci>&#969;</ci>'

    assert mp.doprint(Symbol('Alpha')) == '<ci>&#913;</ci>'
    assert mp.doprint(Symbol('Beta')) == '<ci>&#914;</ci>'
    assert mp.doprint(Symbol('Gamma')) == '<ci>&#915;</ci>'
    assert mp.doprint(Symbol('Delta')) == '<ci>&#916;</ci>'
    assert mp.doprint(Symbol('Epsilon')) == '<ci>&#917;</ci>'
    assert mp.doprint(Symbol('Zeta')) == '<ci>&#918;</ci>'
    assert mp.doprint(Symbol('Eta')) == '<ci>&#919;</ci>'
    assert mp.doprint(Symbol('Theta')) == '<ci>&#920;</ci>'
    assert mp.doprint(Symbol('Iota')) == '<ci>&#921;</ci>'
    assert mp.doprint(Symbol('Kappa')) == '<ci>&#922;</ci>'
    assert mp.doprint(Symbol('Lambda')) == '<ci>&#923;</ci>'
    assert mp.doprint(Symbol('Mu')) == '<ci>&#924;</ci>'
    assert mp.doprint(Symbol('Nu')) == '<ci>&#925;</ci>'
    assert mp.doprint(Symbol('Xi')) == '<ci>&#926;</ci>'
    assert mp.doprint(Symbol('Omicron')) == '<ci>&#927;</ci>'
    assert mp.doprint(Symbol('Pi')) == '<ci>&#928;</ci>'
    assert mp.doprint(Symbol('Rho')) == '<ci>&#929;</ci>'
    assert mp.doprint(Symbol('Sigma')) == '<ci>&#931;</ci>'
    assert mp.doprint(Symbol('Tau')) == '<ci>&#932;</ci>'
    assert mp.doprint(Symbol('Upsilon')) == '<ci>&#933;</ci>'
    assert mp.doprint(Symbol('Phi')) == '<ci>&#934;</ci>'
    assert mp.doprint(Symbol('Chi')) == '<ci>&#935;</ci>'
    assert mp.doprint(Symbol('Psi')) == '<ci>&#936;</ci>'
    assert mp.doprint(Symbol('Omega')) == '<ci>&#937;</ci>'


def test_content_mathml_order():
    expr = x**3 + x**2*y + 3*x*y**3 + y**4

    mp = MathMLContentPrinter({'order': 'lex'})
    mml = mp._print(expr)

    assert mml.childNodes[1].childNodes[0].nodeName == 'power'
    assert mml.childNodes[1].childNodes[1].childNodes[0].data == 'x'
    assert mml.childNodes[1].childNodes[2].childNodes[0].data == '3'

    assert mml.childNodes[4].childNodes[0].nodeName == 'power'
    assert mml.childNodes[4].childNodes[1].childNodes[0].data == 'y'
    assert mml.childNodes[4].childNodes[2].childNodes[0].data == '4'

    mp = MathMLContentPrinter({'order': 'rev-lex'})
    mml = mp._print(expr)

    assert mml.childNodes[1].childNodes[0].nodeName == 'power'
    assert mml.childNodes[1].childNodes[1].childNodes[0].data == 'y'
    assert mml.childNodes[1].childNodes[2].childNodes[0].data == '4'

    assert mml.childNodes[4].childNodes[0].nodeName == 'power'
    assert mml.childNodes[4].childNodes[1].childNodes[0].data == 'x'
    assert mml.childNodes[4].childNodes[2].childNodes[0].data == '3'


def test_content_settings():
    raises(TypeError, lambda: mathml(x, method="garbage"))


def test_presentation_printmethod():
    assert mpp.doprint(1 + x) == '<mrow><mi>x</mi><mo>+</mo><mn>1</mn></mrow>'
    assert mpp.doprint(x**2) == '<msup><mi>x</mi><mn>2</mn></msup>'
    assert mpp.doprint(x**-1) == '<mfrac><mn>1</mn><mi>x</mi></mfrac>'
    assert mpp.doprint(x**-2) == \
        '<mfrac><mn>1</mn><msup><mi>x</mi><mn>2</mn></msup></mfrac>'
    assert mpp.doprint(2*x) == \
        '<mrow><mn>2</mn><mo>&InvisibleTimes;</mo><mi>x</mi></mrow>'


def test_presentation_mathml_core():
    mml_1 = mpp._print(1 + x)
    assert mml_1.nodeName == 'mrow'
    nodes = mml_1.childNodes
    assert len(nodes) == 3
    assert nodes[0].nodeName in ['mi', 'mn']
    assert nodes[1].nodeName == 'mo'
    if nodes[0].nodeName == 'mn':
        assert nodes[0].childNodes[0].nodeValue == '1'
        assert nodes[2].childNodes[0].nodeValue == 'x'
    else:
        assert nodes[0].childNodes[0].nodeValue == 'x'
        assert nodes[2].childNodes[0].nodeValue == '1'

    mml_2 = mpp._print(x**2)
    assert mml_2.nodeName == 'msup'
    nodes = mml_2.childNodes
    assert nodes[0].childNodes[0].nodeValue == 'x'
    assert nodes[1].childNodes[0].nodeValue == '2'

    mml_3 = mpp._print(2*x)
    assert mml_3.nodeName == 'mrow'
    nodes = mml_3.childNodes
    assert nodes[0].childNodes[0].nodeValue == '2'
    assert nodes[1].childNodes[0].nodeValue == '&InvisibleTimes;'
    assert nodes[2].childNodes[0].nodeValue == 'x'

    mml = mpp._print(Float(1.0, 2)*x)
    assert mml.nodeName == 'mrow'
    nodes = mml.childNodes
    assert nodes[0].childNodes[0].nodeValue == '1.0'
    assert nodes[1].childNodes[0].nodeValue == '&InvisibleTimes;'
    assert nodes[2].childNodes[0].nodeValue == 'x'


def test_presentation_mathml_functions():
    mml_1 = mpp._print(sin(x))
    assert mml_1.childNodes[0].childNodes[0
        ].nodeValue == 'sin'
    assert mml_1.childNodes[1].childNodes[0
        ].childNodes[0].nodeValue == 'x'

    mml_2 = mpp._print(diff(sin(x), x, evaluate=False))
    assert mml_2.nodeName == 'mrow'
    assert mml_2.childNodes[0].childNodes[0
        ].childNodes[0].childNodes[0].nodeValue == '&dd;'
    assert mml_2.childNodes[1].childNodes[1
        ].nodeName == 'mfenced'
    assert mml_2.childNodes[0].childNodes[1
        ].childNodes[0].childNodes[0].nodeValue == '&dd;'

    mml_3 = mpp._print(diff(cos(x*y), x, evaluate=False))
    assert mml_3.childNodes[0].nodeName == 'mfrac'
    assert mml_3.childNodes[0].childNodes[0
        ].childNodes[0].childNodes[0].nodeValue == '&#x2202;'
    assert mml_3.childNodes[1].childNodes[0
        ].childNodes[0].nodeValue == 'cos'


def test_print_derivative():
    f = Function('f')
    d = Derivative(f(x, y, z), x, z, x, z, z, y)
    assert mathml(d) == \
        '<apply><partialdiff/><bvar><ci>y</ci><ci>z</ci><degree><cn>2</cn></degree><ci>x</ci><ci>z</ci><ci>x</ci></bvar><apply><f/><ci>x</ci><ci>y</ci><ci>z</ci></apply></apply>'
    assert mathml(d, printer='presentation') == \
        '<mrow><mfrac><mrow><msup><mo>&#x2202;</mo><mn>6</mn></msup></mrow><mrow><mo>&#x2202;</mo><mi>y</mi><msup><mo>&#x2202;</mo><mn>2</mn></msup><mi>z</mi><mo>&#x2202;</mo><mi>x</mi><mo>&#x2202;</mo><mi>z</mi><mo>&#x2202;</mo><mi>x</mi></mrow></mfrac><mrow><mi>f</mi><mfenced><mi>x</mi><mi>y</mi><mi>z</mi></mfenced></mrow></mrow>'


def test_presentation_mathml_limits():
    lim_fun = sin(x)/x
    mml_1 = mpp._print(Limit(lim_fun, x, 0))
    assert mml_1.childNodes[0].nodeName == 'munder'
    assert mml_1.childNodes[0].childNodes[0
        ].childNodes[0].nodeValue == 'lim'
    assert mml_1.childNodes[0].childNodes[1
        ].childNodes[0].childNodes[0
        ].nodeValue == 'x'
    assert mml_1.childNodes[0].childNodes[1
        ].childNodes[1].childNodes[0
        ].nodeValue == '&#x2192;'
    assert mml_1.childNodes[0].childNodes[1
        ].childNodes[2].childNodes[0
        ].nodeValue == '0'


def test_presentation_mathml_integrals():
    assert mpp.doprint(Integral(x, (x, 0, 1))) == \
        '<mrow><msubsup><mo>&#x222B;</mo><mn>0</mn><mn>1</mn></msubsup>'\
        '<mi>x</mi><mo>&dd;</mo><mi>x</mi></mrow>'
    assert mpp.doprint(Integral(log(x), x)) == \
        '<mrow><mo>&#x222B;</mo><mrow><mi>log</mi><mfenced><mi>x</mi>'\
        '</mfenced></mrow><mo>&dd;</mo><mi>x</mi></mrow>'
    assert mpp.doprint(Integral(x*y, x, y)) == \
        '<mrow><mo>&#x222C;</mo><mrow><mi>x</mi><mo>&InvisibleTimes;</mo>'\
        '<mi>y</mi></mrow><mo>&dd;</mo><mi>y</mi><mo>&dd;</mo><mi>x</mi></mrow>'
    z, w = symbols('z w')
    assert mpp.doprint(Integral(x*y*z, x, y, z)) == \
        '<mrow><mo>&#x222D;</mo><mrow><mi>x</mi><mo>&InvisibleTimes;</mo>'\
        '<mi>y</mi><mo>&InvisibleTimes;</mo><mi>z</mi></mrow><mo>&dd;</mo>'\
        '<mi>z</mi><mo>&dd;</mo><mi>y</mi><mo>&dd;</mo><mi>x</mi></mrow>'
    assert mpp.doprint(Integral(x*y*z*w, x, y, z, w)) == \
        '<mrow><mo>&#x222B;</mo><mo>&#x222B;</mo><mo>&#x222B;</mo>'\
        '<mo>&#x222B;</mo><mrow><mi>w</mi><mo>&InvisibleTimes;</mo>'\
        '<mi>x</mi><mo>&InvisibleTimes;</mo><mi>y</mi>'\
        '<mo>&InvisibleTimes;</mo><mi>z</mi></mrow><mo>&dd;</mo><mi>w</mi>'\
        '<mo>&dd;</mo><mi>z</mi><mo>&dd;</mo><mi>y</mi><mo>&dd;</mo><mi>x</mi></mrow>'
    assert mpp.doprint(Integral(x, x, y, (z, 0, 1))) == \
        '<mrow><msubsup><mo>&#x222B;</mo><mn>0</mn><mn>1</mn></msubsup>'\
        '<mo>&#x222B;</mo><mo>&#x222B;</mo><mi>x</mi><mo>&dd;</mo><mi>z</mi>'\
        '<mo>&dd;</mo><mi>y</mi><mo>&dd;</mo><mi>x</mi></mrow>'
    assert mpp.doprint(Integral(x, (x, 0))) == \
        '<mrow><msup><mo>&#x222B;</mo><mn>0</mn></msup><mi>x</mi><mo>&dd;</mo>'\
        '<mi>x</mi></mrow>'


def test_presentation_mathml_matrices():
    A = Matrix([1, 2, 3])
    B = Matrix([[0, 5, 4], [2, 3, 1], [9, 7, 9]])
    mll_1 = mpp._print(A)
    assert mll_1.childNodes[0].nodeName == 'mtable'
    assert mll_1.childNodes[0].childNodes[0].nodeName == 'mtr'
    assert len(mll_1.childNodes[0].childNodes) == 3
    assert mll_1.childNodes[0].childNodes[0].childNodes[0].nodeName == 'mtd'
    assert len(mll_1.childNodes[0].childNodes[0].childNodes) == 1
    assert mll_1.childNodes[0].childNodes[0].childNodes[0
        ].childNodes[0].childNodes[0].nodeValue == '1'
    assert mll_1.childNodes[0].childNodes[1].childNodes[0
        ].childNodes[0].childNodes[0].nodeValue == '2'
    assert mll_1.childNodes[0].childNodes[2].childNodes[0
        ].childNodes[0].childNodes[0].nodeValue == '3'
    mll_2 = mpp._print(B)
    assert mll_2.childNodes[0].nodeName == 'mtable'
    assert mll_2.childNodes[0].childNodes[0].nodeName == 'mtr'
    assert len(mll_2.childNodes[0].childNodes) == 3
    assert mll_2.childNodes[0].childNodes[0].childNodes[0].nodeName == 'mtd'
    assert len(mll_2.childNodes[0].childNodes[0].childNodes) == 3
    assert mll_2.childNodes[0].childNodes[0].childNodes[0
        ].childNodes[0].childNodes[0].nodeValue == '0'
    assert mll_2.childNodes[0].childNodes[0].childNodes[1
        ].childNodes[0].childNodes[0].nodeValue == '5'
    assert mll_2.childNodes[0].childNodes[0].childNodes[2
        ].childNodes[0].childNodes[0].nodeValue == '4'
    assert mll_2.childNodes[0].childNodes[1].childNodes[0
        ].childNodes[0].childNodes[0].nodeValue == '2'
    assert mll_2.childNodes[0].childNodes[1].childNodes[1
        ].childNodes[0].childNodes[0].nodeValue == '3'
    assert mll_2.childNodes[0].childNodes[1].childNodes[2
        ].childNodes[0].childNodes[0].nodeValue == '1'
    assert mll_2.childNodes[0].childNodes[2].childNodes[0
        ].childNodes[0].childNodes[0].nodeValue == '9'
    assert mll_2.childNodes[0].childNodes[2].childNodes[1
        ].childNodes[0].childNodes[0].nodeValue == '7'
    assert mll_2.childNodes[0].childNodes[2].childNodes[2
        ].childNodes[0].childNodes[0].nodeValue == '9'


def test_presentation_mathml_sums():
    summand = x
    mml_1 = mpp._print(Sum(summand, (x, 1, 10)))
    assert mml_1.childNodes[0].nodeName == 'munderover'
    assert len(mml_1.childNodes[0].childNodes) == 3
    assert mml_1.childNodes[0].childNodes[0].childNodes[0
        ].nodeValue == '&#x2211;'
    assert len(mml_1.childNodes[0].childNodes[1].childNodes) == 3
    assert mml_1.childNodes[0].childNodes[2].childNodes[0
        ].nodeValue == '10'
    assert mml_1.childNodes[1].childNodes[0].nodeValue == 'x'


def test_presentation_mathml_add():
    mml = mpp._print(x**5 - x**4 + x)
    assert len(mml.childNodes) == 5
    assert mml.childNodes[0].childNodes[0].childNodes[0
        ].nodeValue == 'x'
    assert mml.childNodes[0].childNodes[1].childNodes[0
        ].nodeValue == '5'
    assert mml.childNodes[1].childNodes[0].nodeValue == '-'
    assert mml.childNodes[2].childNodes[0].childNodes[0
        ].nodeValue == 'x'
    assert mml.childNodes[2].childNodes[1].childNodes[0
        ].nodeValue == '4'
    assert mml.childNodes[3].childNodes[0].nodeValue == '+'
    assert mml.childNodes[4].childNodes[0].nodeValue == 'x'


def test_presentation_mathml_Rational():
    mml_1 = mpp._print(Rational(1, 1))
    assert mml_1.nodeName == 'mn'

    mml_2 = mpp._print(Rational(2, 5))
    assert mml_2.nodeName == 'mfrac'
    assert mml_2.childNodes[0].childNodes[0].nodeValue == '2'
    assert mml_2.childNodes[1].childNodes[0].nodeValue == '5'


def test_presentation_mathml_constants():
    mml = mpp._print(I)
    assert mml.childNodes[0].nodeValue == '&ImaginaryI;'

    mml = mpp._print(E)
    assert mml.childNodes[0].nodeValue == '&ExponentialE;'

    mml = mpp._print(oo)
    assert mml.childNodes[0].nodeValue == '&#x221E;'

    mml = mpp._print(pi)
    assert mml.childNodes[0].nodeValue == '&pi;'

    assert mathml(GoldenRatio, printer='presentation') == '<mi>&#x3A6;</mi>'

    assert mathml(zoo, printer='presentation') == \
        '<mover><mo>&#x221E;</mo><mo>~</mo></mover>'

    assert mathml(S.NaN, printer='presentation') == '<mi>NaN</mi>'

def test_presentation_mathml_trig():
    mml = mpp._print(sin(x))
    assert mml.childNodes[0].childNodes[0].nodeValue == 'sin'

    mml = mpp._print(cos(x))
    assert mml.childNodes[0].childNodes[0].nodeValue == 'cos'

    mml = mpp._print(tan(x))
    assert mml.childNodes[0].childNodes[0].nodeValue == 'tan'

    mml = mpp._print(asin(x))
    assert mml.childNodes[0].childNodes[0].nodeValue == 'arcsin'

    mml = mpp._print(acos(x))
    assert mml.childNodes[0].childNodes[0].nodeValue == 'arccos'

    mml = mpp._print(atan(x))
    assert mml.childNodes[0].childNodes[0].nodeValue == 'arctan'

    mml = mpp._print(sinh(x))
    assert mml.childNodes[0].childNodes[0].nodeValue == 'sinh'

    mml = mpp._print(cosh(x))
    assert mml.childNodes[0].childNodes[0].nodeValue == 'cosh'

    mml = mpp._print(tanh(x))
    assert mml.childNodes[0].childNodes[0].nodeValue == 'tanh'

    mml = mpp._print(asinh(x))
    assert mml.childNodes[0].childNodes[0].nodeValue == 'arcsinh'

    mml = mpp._print(atanh(x))
    assert mml.childNodes[0].childNodes[0].nodeValue == 'arctanh'

    mml = mpp._print(acosh(x))
    assert mml.childNodes[0].childNodes[0].nodeValue == 'arccosh'


def test_presentation_mathml_relational():
    mml_1 = mpp._print(Eq(x, 1))
    assert len(mml_1.childNodes) == 3
    assert mml_1.childNodes[0].nodeName == 'mi'
    assert mml_1.childNodes[0].childNodes[0].nodeValue == 'x'
    assert mml_1.childNodes[1].nodeName == 'mo'
    assert mml_1.childNodes[1].childNodes[0].nodeValue == '='
    assert mml_1.childNodes[2].nodeName == 'mn'
    assert mml_1.childNodes[2].childNodes[0].nodeValue == '1'

    mml_2 = mpp._print(Ne(1, x))
    assert len(mml_2.childNodes) == 3
    assert mml_2.childNodes[0].nodeName == 'mn'
    assert mml_2.childNodes[0].childNodes[0].nodeValue == '1'
    assert mml_2.childNodes[1].nodeName == 'mo'
    assert mml_2.childNodes[1].childNodes[0].nodeValue == '&#x2260;'
    assert mml_2.childNodes[2].nodeName == 'mi'
    assert mml_2.childNodes[2].childNodes[0].nodeValue == 'x'

    mml_3 = mpp._print(Ge(1, x))
    assert len(mml_3.childNodes) == 3
    assert mml_3.childNodes[0].nodeName == 'mn'
    assert mml_3.childNodes[0].childNodes[0].nodeValue == '1'
    assert mml_3.childNodes[1].nodeName == 'mo'
    assert mml_3.childNodes[1].childNodes[0].nodeValue == '&#x2265;'
    assert mml_3.childNodes[2].nodeName == 'mi'
    assert mml_3.childNodes[2].childNodes[0].nodeValue == 'x'

    mml_4 = mpp._print(Lt(1, x))
    assert len(mml_4.childNodes) == 3
    assert mml_4.childNodes[0].nodeName == 'mn'
    assert mml_4.childNodes[0].childNodes[0].nodeValue == '1'
    assert mml_4.childNodes[1].nodeName == 'mo'
    assert mml_4.childNodes[1].childNodes[0].nodeValue == '<'
    assert mml_4.childNodes[2].nodeName == 'mi'
    assert mml_4.childNodes[2].childNodes[0].nodeValue == 'x'


def test_presentation_symbol():
    mml = mpp._print(x)
    assert mml.nodeName == 'mi'
    assert mml.childNodes[0].nodeValue == 'x'
    del mml

    mml = mpp._print(Symbol("x^2"))
    assert mml.nodeName == 'msup'
    assert mml.childNodes[0].nodeName == 'mi'
    assert mml.childNodes[0].childNodes[0].nodeValue == 'x'
    assert mml.childNodes[1].nodeName == 'mi'
    assert mml.childNodes[1].childNodes[0].nodeValue == '2'
    del mml

    mml = mpp._print(Symbol("x__2"))
    assert mml.nodeName == 'msup'
    assert mml.childNodes[0].nodeName == 'mi'
    assert mml.childNodes[0].childNodes[0].nodeValue == 'x'
    assert mml.childNodes[1].nodeName == 'mi'
    assert mml.childNodes[1].childNodes[0].nodeValue == '2'
    del mml

    mml = mpp._print(Symbol("x_2"))
    assert mml.nodeName == 'msub'
    assert mml.childNodes[0].nodeName == 'mi'
    assert mml.childNodes[0].childNodes[0].nodeValue == 'x'
    assert mml.childNodes[1].nodeName == 'mi'
    assert mml.childNodes[1].childNodes[0].nodeValue == '2'
    del mml

    mml = mpp._print(Symbol("x^3_2"))
    assert mml.nodeName == 'msubsup'
    assert mml.childNodes[0].nodeName == 'mi'
    assert mml.childNodes[0].childNodes[0].nodeValue == 'x'
    assert mml.childNodes[1].nodeName == 'mi'
    assert mml.childNodes[1].childNodes[0].nodeValue == '2'
    assert mml.childNodes[2].nodeName == 'mi'
    assert mml.childNodes[2].childNodes[0].nodeValue == '3'
    del mml

    mml = mpp._print(Symbol("x__3_2"))
    assert mml.nodeName == 'msubsup'
    assert mml.childNodes[0].nodeName == 'mi'
    assert mml.childNodes[0].childNodes[0].nodeValue == 'x'
    assert mml.childNodes[1].nodeName == 'mi'
    assert mml.childNodes[1].childNodes[0].nodeValue == '2'
    assert mml.childNodes[2].nodeName == 'mi'
    assert mml.childNodes[2].childNodes[0].nodeValue == '3'
    del mml

    mml = mpp._print(Symbol("x_2_a"))
    assert mml.nodeName == 'msub'
    assert mml.childNodes[0].nodeName == 'mi'
    assert mml.childNodes[0].childNodes[0].nodeValue == 'x'
    assert mml.childNodes[1].nodeName == 'mrow'
    assert mml.childNodes[1].childNodes[0].nodeName == 'mi'
    assert mml.childNodes[1].childNodes[0].childNodes[0].nodeValue == '2'
    assert mml.childNodes[1].childNodes[1].nodeName == 'mo'
    assert mml.childNodes[1].childNodes[1].childNodes[0].nodeValue == ' '
    assert mml.childNodes[1].childNodes[2].nodeName == 'mi'
    assert mml.childNodes[1].childNodes[2].childNodes[0].nodeValue == 'a'
    del mml

    mml = mpp._print(Symbol("x^2^a"))
    assert mml.nodeName == 'msup'
    assert mml.childNodes[0].nodeName == 'mi'
    assert mml.childNodes[0].childNodes[0].nodeValue == 'x'
    assert mml.childNodes[1].nodeName == 'mrow'
    assert mml.childNodes[1].childNodes[0].nodeName == 'mi'
    assert mml.childNodes[1].childNodes[0].childNodes[0].nodeValue == '2'
    assert mml.childNodes[1].childNodes[1].nodeName == 'mo'
    assert mml.childNodes[1].childNodes[1].childNodes[0].nodeValue == ' '
    assert mml.childNodes[1].childNodes[2].nodeName == 'mi'
    assert mml.childNodes[1].childNodes[2].childNodes[0].nodeValue == 'a'
    del mml

    mml = mpp._print(Symbol("x__2__a"))
    assert mml.nodeName == 'msup'
    assert mml.childNodes[0].nodeName == 'mi'
    assert mml.childNodes[0].childNodes[0].nodeValue == 'x'
    assert mml.childNodes[1].nodeName == 'mrow'
    assert mml.childNodes[1].childNodes[0].nodeName == 'mi'
    assert mml.childNodes[1].childNodes[0].childNodes[0].nodeValue == '2'
    assert mml.childNodes[1].childNodes[1].nodeName == 'mo'
    assert mml.childNodes[1].childNodes[1].childNodes[0].nodeValue == ' '
    assert mml.childNodes[1].childNodes[2].nodeName == 'mi'
    assert mml.childNodes[1].childNodes[2].childNodes[0].nodeValue == 'a'
    del mml


def test_presentation_mathml_greek():
    mml = mpp._print(Symbol('alpha'))
    assert mml.nodeName == 'mi'
    assert mml.childNodes[0].nodeValue == u'\N{GREEK SMALL LETTER ALPHA}'

    assert mpp.doprint(Symbol('alpha')) == '<mi>&#945;</mi>'
    assert mpp.doprint(Symbol('beta')) == '<mi>&#946;</mi>'
    assert mpp.doprint(Symbol('gamma')) == '<mi>&#947;</mi>'
    assert mpp.doprint(Symbol('delta')) == '<mi>&#948;</mi>'
    assert mpp.doprint(Symbol('epsilon')) == '<mi>&#949;</mi>'
    assert mpp.doprint(Symbol('zeta')) == '<mi>&#950;</mi>'
    assert mpp.doprint(Symbol('eta')) == '<mi>&#951;</mi>'
    assert mpp.doprint(Symbol('theta')) == '<mi>&#952;</mi>'
    assert mpp.doprint(Symbol('iota')) == '<mi>&#953;</mi>'
    assert mpp.doprint(Symbol('kappa')) == '<mi>&#954;</mi>'
    assert mpp.doprint(Symbol('lambda')) == '<mi>&#955;</mi>'
    assert mpp.doprint(Symbol('mu')) == '<mi>&#956;</mi>'
    assert mpp.doprint(Symbol('nu')) == '<mi>&#957;</mi>'
    assert mpp.doprint(Symbol('xi')) == '<mi>&#958;</mi>'
    assert mpp.doprint(Symbol('omicron')) == '<mi>&#959;</mi>'
    assert mpp.doprint(Symbol('pi')) == '<mi>&#960;</mi>'
    assert mpp.doprint(Symbol('rho')) == '<mi>&#961;</mi>'
    assert mpp.doprint(Symbol('varsigma')) == '<mi>&#962;</mi>'
    assert mpp.doprint(Symbol('sigma')) == '<mi>&#963;</mi>'
    assert mpp.doprint(Symbol('tau')) == '<mi>&#964;</mi>'
    assert mpp.doprint(Symbol('upsilon')) == '<mi>&#965;</mi>'
    assert mpp.doprint(Symbol('phi')) == '<mi>&#966;</mi>'
    assert mpp.doprint(Symbol('chi')) == '<mi>&#967;</mi>'
    assert mpp.doprint(Symbol('psi')) == '<mi>&#968;</mi>'
    assert mpp.doprint(Symbol('omega')) == '<mi>&#969;</mi>'

    assert mpp.doprint(Symbol('Alpha')) == '<mi>&#913;</mi>'
    assert mpp.doprint(Symbol('Beta')) == '<mi>&#914;</mi>'
    assert mpp.doprint(Symbol('Gamma')) == '<mi>&#915;</mi>'
    assert mpp.doprint(Symbol('Delta')) == '<mi>&#916;</mi>'
    assert mpp.doprint(Symbol('Epsilon')) == '<mi>&#917;</mi>'
    assert mpp.doprint(Symbol('Zeta')) == '<mi>&#918;</mi>'
    assert mpp.doprint(Symbol('Eta')) == '<mi>&#919;</mi>'
    assert mpp.doprint(Symbol('Theta')) == '<mi>&#920;</mi>'
    assert mpp.doprint(Symbol('Iota')) == '<mi>&#921;</mi>'
    assert mpp.doprint(Symbol('Kappa')) == '<mi>&#922;</mi>'
    assert mpp.doprint(Symbol('Lambda')) == '<mi>&#923;</mi>'
    assert mpp.doprint(Symbol('Mu')) == '<mi>&#924;</mi>'
    assert mpp.doprint(Symbol('Nu')) == '<mi>&#925;</mi>'
    assert mpp.doprint(Symbol('Xi')) == '<mi>&#926;</mi>'
    assert mpp.doprint(Symbol('Omicron')) == '<mi>&#927;</mi>'
    assert mpp.doprint(Symbol('Pi')) == '<mi>&#928;</mi>'
    assert mpp.doprint(Symbol('Rho')) == '<mi>&#929;</mi>'
    assert mpp.doprint(Symbol('Sigma')) == '<mi>&#931;</mi>'
    assert mpp.doprint(Symbol('Tau')) == '<mi>&#932;</mi>'
    assert mpp.doprint(Symbol('Upsilon')) == '<mi>&#933;</mi>'
    assert mpp.doprint(Symbol('Phi')) == '<mi>&#934;</mi>'
    assert mpp.doprint(Symbol('Chi')) == '<mi>&#935;</mi>'
    assert mpp.doprint(Symbol('Psi')) == '<mi>&#936;</mi>'
    assert mpp.doprint(Symbol('Omega')) == '<mi>&#937;</mi>'


def test_presentation_mathml_order():
    expr = x**3 + x**2*y + 3*x*y**3 + y**4

    mp = MathMLPresentationPrinter({'order': 'lex'})
    mml = mp._print(expr)
    assert mml.childNodes[0].nodeName == 'msup'
    assert mml.childNodes[0].childNodes[0].childNodes[0].nodeValue == 'x'
    assert mml.childNodes[0].childNodes[1].childNodes[0].nodeValue == '3'

    assert mml.childNodes[6].nodeName == 'msup'
    assert mml.childNodes[6].childNodes[0].childNodes[0].nodeValue == 'y'
    assert mml.childNodes[6].childNodes[1].childNodes[0].nodeValue == '4'

    mp = MathMLPresentationPrinter({'order': 'rev-lex'})
    mml = mp._print(expr)

    assert mml.childNodes[0].nodeName == 'msup'
    assert mml.childNodes[0].childNodes[0].childNodes[0].nodeValue == 'y'
    assert mml.childNodes[0].childNodes[1].childNodes[0].nodeValue == '4'

    assert mml.childNodes[6].nodeName == 'msup'
    assert mml.childNodes[6].childNodes[0].childNodes[0].nodeValue == 'x'
    assert mml.childNodes[6].childNodes[1].childNodes[0].nodeValue == '3'


def test_print_intervals():
    a = Symbol('a', real=True)
    assert mpp.doprint(Interval(0, a)) == \
        '<mrow><mfenced close="]" open="["><mn>0</mn><mi>a</mi></mfenced></mrow>'
    assert mpp.doprint(Interval(0, a, False, False)) == \
        '<mrow><mfenced close="]" open="["><mn>0</mn><mi>a</mi></mfenced></mrow>'
    assert mpp.doprint(Interval(0, a, True, False)) == \
        '<mrow><mfenced close="]" open="("><mn>0</mn><mi>a</mi></mfenced></mrow>'
    assert mpp.doprint(Interval(0, a, False, True)) == \
        '<mrow><mfenced close=")" open="["><mn>0</mn><mi>a</mi></mfenced></mrow>'
    assert mpp.doprint(Interval(0, a, True, True)) == \
        '<mrow><mfenced close=")" open="("><mn>0</mn><mi>a</mi></mfenced></mrow>'


def test_print_tuples():
    assert mpp.doprint(Tuple(0,)) == \
        '<mrow><mfenced><mn>0</mn></mfenced></mrow>'
    assert mpp.doprint(Tuple(0, a)) == \
        '<mrow><mfenced><mn>0</mn><mi>a</mi></mfenced></mrow>'
    assert mpp.doprint(Tuple(0, a, a)) == \
        '<mrow><mfenced><mn>0</mn><mi>a</mi><mi>a</mi></mfenced></mrow>'
    assert mpp.doprint(Tuple(0, 1, 2, 3, 4)) == \
        '<mrow><mfenced><mn>0</mn><mn>1</mn><mn>2</mn><mn>3</mn><mn>4</mn></mfenced></mrow>'
    assert mpp.doprint(Tuple(0, 1, Tuple(2, 3, 4))) == \
        '<mrow><mfenced><mn>0</mn><mn>1</mn><mrow><mfenced><mn>2</mn><mn>3'\
        '</mn><mn>4</mn></mfenced></mrow></mfenced></mrow>'


def test_print_re_im():
    assert mpp.doprint(re(x)) == \
        '<mrow><mi mathvariant="fraktur">R</mi><mfenced><mi>x</mi></mfenced></mrow>'
    assert mpp.doprint(im(x)) == \
        '<mrow><mi mathvariant="fraktur">I</mi><mfenced><mi>x</mi></mfenced></mrow>'
    assert mpp.doprint(re(x + 1)) == \
        '<mrow><mrow><mi mathvariant="fraktur">R</mi><mfenced><mi>x</mi>'\
        '</mfenced></mrow><mo>+</mo><mn>1</mn></mrow>'
    assert mpp.doprint(im(x + 1)) == \
        '<mrow><mi mathvariant="fraktur">I</mi><mfenced><mi>x</mi></mfenced></mrow>'


def test_print_Abs():
    assert mpp.doprint(Abs(x)) == \
        '<mrow><mfenced close="|" open="|"><mi>x</mi></mfenced></mrow>'
    assert mpp.doprint(Abs(x + 1)) == \
        '<mrow><mfenced close="|" open="|"><mrow><mi>x</mi><mo>+</mo><mn>1</mn></mrow></mfenced></mrow>'


def test_print_Determinant():
    assert mpp.doprint(Determinant(Matrix([[1, 2], [3, 4]]))) == \
        '<mrow><mfenced close="|" open="|"><mfenced close="]" open="["><mtable><mtr><mtd><mn>1</mn></mtd><mtd><mn>2</mn></mtd></mtr><mtr><mtd><mn>3</mn></mtd><mtd><mn>4</mn></mtd></mtr></mtable></mfenced></mfenced></mrow>'


def test_presentation_settings():
    raises(TypeError, lambda: mathml(x, printer='presentation',
                                     method="garbage"))


def test_toprettyxml_hooking():
    # test that the patch doesn't influence the behavior of the standard
    # library
    import xml.dom.minidom
    doc1 = xml.dom.minidom.parseString(
        "<apply><plus/><ci>x</ci><cn>1</cn></apply>")
    doc2 = xml.dom.minidom.parseString(
        "<mrow><mi>x</mi><mo>+</mo><mn>1</mn></mrow>")
    prettyxml_old1 = doc1.toprettyxml()
    prettyxml_old2 = doc2.toprettyxml()

    mp.apply_patch()
    mp.restore_patch()

    assert prettyxml_old1 == doc1.toprettyxml()
    assert prettyxml_old2 == doc2.toprettyxml()


def test_print_domains():
    from sympy import Complexes, Integers, Naturals, Naturals0, Reals

    assert mpp.doprint(Complexes) == '<mi mathvariant="normal">&#x2102;</mi>'
    assert mpp.doprint(Integers) == '<mi mathvariant="normal">&#x2124;</mi>'
    assert mpp.doprint(Naturals) == '<mi mathvariant="normal">&#x2115;</mi>'
    assert mpp.doprint(Naturals0) == \
        '<msub><mi mathvariant="normal">&#x2115;</mi><mn>0</mn></msub>'
    assert mpp.doprint(Reals) == '<mi mathvariant="normal">&#x211D;</mi>'


def test_print_expression_with_minus():
    assert mpp.doprint(-x) == '<mrow><mo>-</mo><mi>x</mi></mrow>'
    assert mpp.doprint(-x/y) == \
        '<mrow><mo>-</mo><mfrac><mi>x</mi><mi>y</mi></mfrac></mrow>'
    assert mpp.doprint(-Rational(1, 2)) == \
        '<mrow><mo>-</mo><mfrac><mn>1</mn><mn>2</mn></mfrac></mrow>'


def test_print_AssocOp():
    from sympy.core.operations import AssocOp

    class TestAssocOp(AssocOp):
        identity = 0

    expr = TestAssocOp(1, 2)
    mpp.doprint(expr) == \
        '<mrow><mi>testassocop</mi><mn>2</mn><mn>1</mn></mrow>'


def test_print_basic():
    expr = Basic(1, 2)
    assert mpp.doprint(expr) == \
        '<mrow><mi>basic</mi><mfenced><mn>1</mn><mn>2</mn></mfenced></mrow>'
    assert mp.doprint(expr) == '<basic><cn>1</cn><cn>2</cn></basic>'


def test_mat_delim_print():
    expr = Matrix([[1, 2], [3, 4]])
    assert mathml(expr, printer='presentation', mat_delim='[') == \
        '<mfenced close="]" open="["><mtable><mtr><mtd><mn>1</mn></mtd><mtd>'\
        '<mn>2</mn></mtd></mtr><mtr><mtd><mn>3</mn></mtd><mtd><mn>4</mn>'\
        '</mtd></mtr></mtable></mfenced>'
    assert mathml(expr, printer='presentation', mat_delim='(') == \
        '<mfenced><mtable><mtr><mtd><mn>1</mn></mtd><mtd><mn>2</mn></mtd>'\
        '</mtr><mtr><mtd><mn>3</mn></mtd><mtd><mn>4</mn></mtd></mtr></mtable></mfenced>'
    assert mathml(expr, printer='presentation', mat_delim='') == \
        '<mtable><mtr><mtd><mn>1</mn></mtd><mtd><mn>2</mn></mtd></mtr><mtr>'\
        '<mtd><mn>3</mn></mtd><mtd><mn>4</mn></mtd></mtr></mtable>'


def test_ln_notation_print():
    expr = log(x)
    assert mathml(expr, printer='presentation') == \
        '<mrow><mi>log</mi><mfenced><mi>x</mi></mfenced></mrow>'
    assert mathml(expr, printer='presentation', ln_notation=False) == \
        '<mrow><mi>log</mi><mfenced><mi>x</mi></mfenced></mrow>'
    assert mathml(expr, printer='presentation', ln_notation=True) == \
        '<mrow><mi>ln</mi><mfenced><mi>x</mi></mfenced></mrow>'


def test_mul_symbol_print():
    expr = x * y
    assert mathml(expr, printer='presentation') == \
        '<mrow><mi>x</mi><mo>&InvisibleTimes;</mo><mi>y</mi></mrow>'
    assert mathml(expr, printer='presentation', mul_symbol=None) == \
        '<mrow><mi>x</mi><mo>&InvisibleTimes;</mo><mi>y</mi></mrow>'
    assert mathml(expr, printer='presentation', mul_symbol='dot') == \
        '<mrow><mi>x</mi><mo>&#xB7;</mo><mi>y</mi></mrow>'
    assert mathml(expr, printer='presentation', mul_symbol='ldot') == \
        '<mrow><mi>x</mi><mo>&#x2024;</mo><mi>y</mi></mrow>'
    assert mathml(expr, printer='presentation', mul_symbol='times') == \
        '<mrow><mi>x</mi><mo>&#xD7;</mo><mi>y</mi></mrow>'


def test_print_lerchphi():
    assert mpp.doprint(lerchphi(1, 2, 3)) == \
        '<mrow><mi>&#x3A6;</mi><mfenced><mn>1</mn><mn>2</mn><mn>3</mn></mfenced></mrow>'


def test_print_polylog():
    assert mp.doprint(polylog(x, y)) == \
        '<apply><polylog/><ci>x</ci><ci>y</ci></apply>'
    assert mpp.doprint(polylog(x, y)) == \
        '<mrow><msub><mi>Li</mi><mi>x</mi></msub><mfenced><mi>y</mi></mfenced></mrow>'


def test_print_set_frozenset():
    f = frozenset({1, 5, 3})
    assert mpp.doprint(f) == \
        '<mfenced close="}" open="{"><mn>1</mn><mn>3</mn><mn>5</mn></mfenced>'
    s = set({1, 2, 3})
    assert mpp.doprint(s) == \
        '<mfenced close="}" open="{"><mn>1</mn><mn>2</mn><mn>3</mn></mfenced>'


def test_print_FiniteSet():
    f1 = FiniteSet(x, 1, 3)
    assert mpp.doprint(f1) == \
        '<mfenced close="}" open="{"><mn>1</mn><mn>3</mn><mi>x</mi></mfenced>'


def test_print_EmptySet():
    assert mpp.doprint(EmptySet()) == '<mo>&#x2205;</mo>'


def test_print_SetOp():
    f1 = FiniteSet(x, 1, 3)
    f2 = FiniteSet(y, 2, 4)

    assert mpp.doprint(Union(f1, f2, evaluate=False)) == \
    '<mrow><mfenced close="}" open="{"><mn>1</mn><mn>3</mn><mi>x</mi>'\
    '</mfenced><mo>&#x222A;</mo><mfenced close="}" open="{"><mn>2</mn>'\
    '<mn>4</mn><mi>y</mi></mfenced></mrow>'
    assert mpp.doprint(Intersection(f1, f2, evaluate=False)) == \
    '<mrow><mfenced close="}" open="{"><mn>1</mn><mn>3</mn><mi>x</mi>'\
    '</mfenced><mo>&#x2229;</mo><mfenced close="}" open="{"><mn>2</mn>'\
    '<mn>4</mn><mi>y</mi></mfenced></mrow>'
    assert mpp.doprint(Complement(f1, f2, evaluate=False)) == \
    '<mrow><mfenced close="}" open="{"><mn>1</mn><mn>3</mn><mi>x</mi>'\
    '</mfenced><mo>&#x2216;</mo><mfenced close="}" open="{"><mn>2</mn>'\
    '<mn>4</mn><mi>y</mi></mfenced></mrow>'
    assert mpp.doprint(SymmetricDifference(f1, f2, evaluate=False)) == \
    '<mrow><mfenced close="}" open="{"><mn>1</mn><mn>3</mn><mi>x</mi>'\
    '</mfenced><mo>&#x2206;</mo><mfenced close="}" open="{"><mn>2</mn>'\
    '<mn>4</mn><mi>y</mi></mfenced></mrow>'


def test_print_logic():
    assert mpp.doprint(And(x, y)) == \
        '<mrow><mi>x</mi><mo>&#x2227;</mo><mi>y</mi></mrow>'
    assert mpp.doprint(Or(x, y)) == \
        '<mrow><mi>x</mi><mo>&#x2228;</mo><mi>y</mi></mrow>'
    assert mpp.doprint(Xor(x, y)) == \
        '<mrow><mi>x</mi><mo>&#x22BB;</mo><mi>y</mi></mrow>'
    assert mpp.doprint(Implies(x, y)) == \
        '<mrow><mi>x</mi><mo>&#x21D2;</mo><mi>y</mi></mrow>'
    assert mpp.doprint(Equivalent(x, y)) == \
        '<mrow><mi>x</mi><mo>&#x21D4;</mo><mi>y</mi></mrow>'

    assert mpp.doprint(And(Eq(x, y), x > 4)) == \
        '<mrow><mrow><mi>x</mi><mo>=</mo><mi>y</mi></mrow><mo>&#x2227;</mo>'\
        '<mrow><mi>x</mi><mo>></mo><mn>4</mn></mrow></mrow>'
    assert mpp.doprint(And(Eq(x, 3), y < 3, x > y + 1)) == \
        '<mrow><mrow><mi>x</mi><mo>=</mo><mn>3</mn></mrow><mo>&#x2227;</mo>'\
        '<mrow><mi>x</mi><mo>></mo><mrow><mi>y</mi><mo>+</mo><mn>1</mn></mrow>'\
        '</mrow><mo>&#x2227;</mo><mrow><mi>y</mi><mo><</mo><mn>3</mn></mrow></mrow>'
    assert mpp.doprint(Or(Eq(x, y), x > 4)) == \
        '<mrow><mrow><mi>x</mi><mo>=</mo><mi>y</mi></mrow><mo>&#x2228;</mo>'\
        '<mrow><mi>x</mi><mo>></mo><mn>4</mn></mrow></mrow>'
    assert mpp.doprint(And(Eq(x, 3), Or(y < 3, x > y + 1))) == \
        '<mrow><mrow><mi>x</mi><mo>=</mo><mn>3</mn></mrow><mo>&#x2227;</mo>'\
        '<mfenced><mrow><mrow><mi>x</mi><mo>></mo><mrow><mi>y</mi><mo>+</mo>'\
        '<mn>1</mn></mrow></mrow><mo>&#x2228;</mo><mrow><mi>y</mi><mo><</mo>'\
        '<mn>3</mn></mrow></mrow></mfenced></mrow>'

    assert mpp.doprint(Not(x)) == '<mrow><mo>&#xAC;</mo><mi>x</mi></mrow>'
    assert mpp.doprint(Not(And(x, y))) == \
        '<mrow><mo>&#xAC;</mo><mfenced><mrow><mi>x</mi><mo>&#x2227;</mo>'\
        '<mi>y</mi></mrow></mfenced></mrow>'


def test_root_notation_print():
    assert mathml(x**(S(1)/3), printer='presentation') == \
        '<mroot><mi>x</mi><mn>3</mn></mroot>'
    assert mathml(x**(S(1)/3), printer='presentation', root_notation=False) ==\
        '<msup><mi>x</mi><mfrac><mn>1</mn><mn>3</mn></mfrac></msup>'
    assert mathml(x**(S(1)/3), printer='content') == \
        '<apply><root/><degree><ci>3</ci></degree><ci>x</ci></apply>'
    assert mathml(x**(S(1)/3), printer='content', root_notation=False) == \
        '<apply><power/><ci>x</ci><apply><divide/><cn>1</cn><cn>3</cn></apply></apply>'
    assert mathml(x**(-S(1)/3), printer='presentation') == \
        '<mfrac><mn>1</mn><mroot><mi>x</mi><mn>3</mn></mroot></mfrac>'
    assert mathml(x**(-S(1)/3), printer='presentation', root_notation=False) \
        == '<mfrac><mn>1</mn><msup><mi>x</mi><mfrac><mn>1</mn><mn>3</mn></mfrac></msup></mfrac>'


def test_fold_frac_powers_print():
    expr = x ** Rational(5, 2)
    assert mathml(expr, printer='presentation') == \
        '<msup><mi>x</mi><mfrac><mn>5</mn><mn>2</mn></mfrac></msup>'
    assert mathml(expr, printer='presentation', fold_frac_powers=True) == \
        '<msup><mi>x</mi><mfrac bevelled="true"><mn>5</mn><mn>2</mn></mfrac></msup>'
    assert mathml(expr, printer='presentation', fold_frac_powers=False) == \
        '<msup><mi>x</mi><mfrac><mn>5</mn><mn>2</mn></mfrac></msup>'


def test_fold_short_frac_print():
    expr = Rational(2, 5)
    assert mathml(expr, printer='presentation') == \
        '<mfrac><mn>2</mn><mn>5</mn></mfrac>'
    assert mathml(expr, printer='presentation', fold_short_frac=True) == \
        '<mfrac bevelled="true"><mn>2</mn><mn>5</mn></mfrac>'
    assert mathml(expr, printer='presentation', fold_short_frac=False) == \
        '<mfrac><mn>2</mn><mn>5</mn></mfrac>'


def test_print_factorials():
    assert mpp.doprint(factorial(x)) == '<mrow><mi>x</mi><mo>!</mo></mrow>'
    assert mpp.doprint(factorial(x + 1)) == \
        '<mrow><mfenced><mrow><mi>x</mi><mo>+</mo><mn>1</mn></mrow></mfenced><mo>!</mo></mrow>'
    assert mpp.doprint(factorial2(x)) == '<mrow><mi>x</mi><mo>!!</mo></mrow>'
    assert mpp.doprint(factorial2(x + 1)) == \
        '<mrow><mfenced><mrow><mi>x</mi><mo>+</mo><mn>1</mn></mrow></mfenced><mo>!!</mo></mrow>'
    assert mpp.doprint(binomial(x, y)) == \
        '<mfenced><mfrac linethickness="0"><mi>x</mi><mi>y</mi></mfrac></mfenced>'
    assert mpp.doprint(binomial(4, x + y)) == \
        '<mfenced><mfrac linethickness="0"><mn>4</mn><mrow><mi>x</mi>'\
        '<mo>+</mo><mi>y</mi></mrow></mfrac></mfenced>'


def test_print_floor():
    expr = floor(x)
    assert mathml(expr, printer='presentation') == \
        '<mrow><mfenced close="&#8971;" open="&#8970;"><mi>x</mi></mfenced></mrow>'


def test_print_ceiling():
    expr = ceiling(x)
    assert mathml(expr, printer='presentation') == \
        '<mrow><mfenced close="&#8969;" open="&#8968;"><mi>x</mi></mfenced></mrow>'


def test_print_Lambda():
    expr = Lambda(x, x+1)
    assert mathml(expr, printer='presentation') == \
        '<mfenced><mrow><mi>x</mi><mo>&#x21A6;</mo><mrow><mi>x</mi><mo>+</mo>'\
        '<mn>1</mn></mrow></mrow></mfenced>'
    expr = Lambda((x, y), x + y)
    assert mathml(expr, printer='presentation') == \
        '<mfenced><mrow><mrow><mfenced><mi>x</mi><mi>y</mi></mfenced></mrow>'\
        '<mo>&#x21A6;</mo><mrow><mi>x</mi><mo>+</mo><mi>y</mi></mrow></mrow></mfenced>'


def test_print_conjugate():
    assert mpp.doprint(conjugate(x)) == \
        '<menclose notation="top"><mi>x</mi></menclose>'
    assert mpp.doprint(conjugate(x + 1)) == \
        '<mrow><menclose notation="top"><mi>x</mi></menclose><mo>+</mo><mn>1</mn></mrow>'


def test_print_AccumBounds():
    a = Symbol('a', real=True)
    assert mpp.doprint(AccumBounds(0, 1)) == '<mfenced close="&#10217;" open="&#10216;"><mn>0</mn><mn>1</mn></mfenced>'
    assert mpp.doprint(AccumBounds(0, a)) == '<mfenced close="&#10217;" open="&#10216;"><mn>0</mn><mi>a</mi></mfenced>'
    assert mpp.doprint(AccumBounds(a + 1, a + 2)) == '<mfenced close="&#10217;" open="&#10216;"><mrow><mi>a</mi><mo>+</mo><mn>1</mn></mrow><mrow><mi>a</mi><mo>+</mo><mn>2</mn></mrow></mfenced>'


def test_print_Float():
    assert mpp.doprint(Float(1e100)) == '<mrow><mn>1.0</mn><mo>&#xB7;</mo><msup><mn>10</mn><mn>100</mn></msup></mrow>'
    assert mpp.doprint(Float(1e-100)) == '<mrow><mn>1.0</mn><mo>&#xB7;</mo><msup><mn>10</mn><mn>-100</mn></msup></mrow>'
    assert mpp.doprint(Float(-1e100)) == '<mrow><mn>-1.0</mn><mo>&#xB7;</mo><msup><mn>10</mn><mn>100</mn></msup></mrow>'
    assert mpp.doprint(Float(1.0*oo)) == '<mi>&#x221E;</mi>'
    assert mpp.doprint(Float(-1.0*oo)) == '<mrow><mo>-</mo><mi>&#x221E;</mi></mrow>'


def test_print_different_functions():
    assert mpp.doprint(gamma(x)) == '<mrow><mi>&#x393;</mi><mfenced><mi>x</mi></mfenced></mrow>'
    assert mpp.doprint(lowergamma(x, y)) == '<mrow><mi>&#x3B3;</mi><mfenced><mi>x</mi><mi>y</mi></mfenced></mrow>'
    assert mpp.doprint(uppergamma(x, y)) == '<mrow><mi>&#x393;</mi><mfenced><mi>x</mi><mi>y</mi></mfenced></mrow>'
    assert mpp.doprint(zeta(x)) == '<mrow><mi>&#x3B6;</mi><mfenced><mi>x</mi></mfenced></mrow>'
    assert mpp.doprint(zeta(x, y)) == '<mrow><mi>&#x3B6;</mi><mfenced><mi>x</mi><mi>y</mi></mfenced></mrow>'
    assert mpp.doprint(dirichlet_eta(x)) ==  '<mrow><mi>&#x3B7;</mi><mfenced><mi>x</mi></mfenced></mrow>'
    assert mpp.doprint(elliptic_k(x)) == '<mrow><mi>&#x39A;</mi><mfenced><mi>x</mi></mfenced></mrow>'
    assert mpp.doprint(totient(x)) == '<mrow><mi>&#x3D5;</mi><mfenced><mi>x</mi></mfenced></mrow>'
    assert mpp.doprint(reduced_totient(x)) == '<mrow><mi>&#x3BB;</mi><mfenced><mi>x</mi></mfenced></mrow>'
    assert mpp.doprint(primenu(x)) == '<mrow><mi>&#x3BD;</mi><mfenced><mi>x</mi></mfenced></mrow>'
    assert mpp.doprint(primeomega(x)) == '<mrow><mi>&#x3A9;</mi><mfenced><mi>x</mi></mfenced></mrow>'
    assert mpp.doprint(fresnels(x)) == '<mrow><mi>S</mi><mfenced><mi>x</mi></mfenced></mrow>'
    assert mpp.doprint(fresnelc(x)) ==  '<mrow><mi>C</mi><mfenced><mi>x</mi></mfenced></mrow>'
    assert mpp.doprint(Heaviside(x)) == '<mrow><mi>&#x398;</mi><mfenced><mi>x</mi></mfenced></mrow>'


def test_mathml_builtins():
    assert mpp.doprint(None) == '<mi>None</mi>'
    assert mpp.doprint(true) == '<mi>True</mi>'
    assert mpp.doprint(false) == '<mi>False</mi>'


def test_mathml_Range():
    assert mpp.doprint(Range(1, 51)) == \
        '<mfenced close="}" open="{"><mn>1</mn><mn>2</mn><mi>&#8230;</mi><mn>50</mn></mfenced>'
    assert mpp.doprint(Range(1, 4)) == \
        '<mfenced close="}" open="{"><mn>1</mn><mn>2</mn><mn>3</mn></mfenced>'
    assert mpp.doprint(Range(0, 3, 1)) == \
        '<mfenced close="}" open="{"><mn>0</mn><mn>1</mn><mn>2</mn></mfenced>'
    assert mpp.doprint(Range(0, 30, 1)) == \
        '<mfenced close="}" open="{"><mn>0</mn><mn>1</mn><mi>&#8230;</mi><mn>29</mn></mfenced>'
    assert mpp.doprint(Range(30, 1, -1)) == \
        '<mfenced close="}" open="{"><mn>30</mn><mn>29</mn><mi>&#8230;</mi>'\
        '<mn>2</mn></mfenced>'
    assert mpp.doprint(Range(0, oo, 2)) == \
        '<mfenced close="}" open="{"><mn>0</mn><mn>2</mn><mi>&#8230;</mi></mfenced>'
    assert mpp.doprint(Range(oo, -2, -2)) == \
        '<mfenced close="}" open="{"><mi>&#8230;</mi><mn>2</mn><mn>0</mn></mfenced>'
    assert mpp.doprint(Range(-2, -oo, -1)) == \
        '<mfenced close="}" open="{"><mn>-2</mn><mn>-3</mn><mi>&#8230;</mi></mfenced>'


def test_print_exp():
    assert mpp.doprint(exp(x)) == \
        '<msup><mi>&ExponentialE;</mi><mi>x</mi></msup>'
    assert mpp.doprint(exp(1) + exp(2)) == \
        '<mrow><mi>&ExponentialE;</mi><mo>+</mo><msup><mi>&ExponentialE;</mi><mn>2</mn></msup></mrow>'


def test_print_MinMax():
    assert mpp.doprint(Min(x, y)) == \
        '<mrow><mo>min</mo><mfenced><mi>x</mi><mi>y</mi></mfenced></mrow>'
    assert mpp.doprint(Min(x, 2, x**3)) == \
        '<mrow><mo>min</mo><mfenced><mn>2</mn><mi>x</mi><msup><mi>x</mi>'\
        '<mn>3</mn></msup></mfenced></mrow>'
    assert mpp.doprint(Max(x, y)) == \
        '<mrow><mo>max</mo><mfenced><mi>x</mi><mi>y</mi></mfenced></mrow>'
    assert mpp.doprint(Max(x, 2, x**3)) == \
        '<mrow><mo>max</mo><mfenced><mn>2</mn><mi>x</mi><msup><mi>x</mi>'\
        '<mn>3</mn></msup></mfenced></mrow>'


def test_mathml_presentation_numbers():
    n = Symbol('n')
    assert mathml(catalan(n), printer='presentation') == \
        '<msub><mi>C</mi><mi>n</mi></msub>'
    assert mathml(bernoulli(n), printer='presentation') == \
        '<msub><mi>B</mi><mi>n</mi></msub>'
    assert mathml(bell(n), printer='presentation') == \
        '<msub><mi>B</mi><mi>n</mi></msub>'
    assert mathml(fibonacci(n), printer='presentation') == \
        '<msub><mi>F</mi><mi>n</mi></msub>'
    assert mathml(lucas(n), printer='presentation') == \
        '<msub><mi>L</mi><mi>n</mi></msub>'
    assert mathml(tribonacci(n), printer='presentation') == \
        '<msub><mi>T</mi><mi>n</mi></msub>'


def test_print_matrix_symbol():
    A = MatrixSymbol('A', 1, 2)
    assert mpp.doprint(A) == '<mi>A</mi>'
    assert mp.doprint(A) == '<ci>A</ci>'
    assert mathml(A, printer='presentation', mat_symbol_style="bold") == \
        '<mi mathvariant="bold">A</mi>'
    # No effect in content printer
    assert mathml(A, mat_symbol_style="bold") == '<ci>A</ci>'


<<<<<<< HEAD
=======
def test_print_hadamard():
    from sympy.matrices.expressions import HadamardProduct
    from sympy.matrices.expressions import Transpose

    X = MatrixSymbol('X', 2, 2)
    Y = MatrixSymbol('Y', 2, 2)

    assert mathml(HadamardProduct(X, Y*Y), printer="presentation") == \
        '<mrow>' \
        '<mi>X</mi>' \
        '<mo>&#x2218;</mo>' \
        '<msup><mi>Y</mi><mn>2</mn></msup>' \
        '</mrow>'

    assert mathml(HadamardProduct(X, Y)*Y, printer="presentation") == \
        '<mrow>' \
        '<mfenced>' \
        '<mrow><mi>X</mi><mo>&#x2218;</mo><mi>Y</mi></mrow>' \
        '</mfenced>' \
        '<mo>&InvisibleTimes;</mo><mi>Y</mi>' \
        '</mrow>'

    assert mathml(HadamardProduct(X, Y, Y), printer="presentation") == \
        '<mrow>' \
        '<mi>X</mi><mo>&#x2218;</mo>' \
        '<mi>Y</mi><mo>&#x2218;</mo>' \
        '<mi>Y</mi>' \
        '</mrow>'

    assert mathml(
        Transpose(HadamardProduct(X, Y)), printer="presentation") == \
            '<msup>' \
            '<mfenced>' \
            '<mrow><mi>X</mi><mo>&#x2218;</mo><mi>Y</mi></mrow>' \
            '</mfenced>' \
            '<mo>T</mo>' \
            '</msup>'


>>>>>>> a53b98b8
def test_print_random_symbol():
    R = RandomSymbol(Symbol('R'))
    assert mpp.doprint(R) == '<mi>R</mi>'
    assert mp.doprint(R) == '<ci>R</ci>'


def test_print_IndexedBase():
    assert mathml(IndexedBase(a)[b], printer='presentation') == \
        '<msub><mi>a</mi><mi>b</mi></msub>'
    assert mathml(IndexedBase(a)[b, c, d], printer='presentation') == \
        '<msub><mi>a</mi><mfenced><mi>b</mi><mi>c</mi><mi>d</mi></mfenced></msub>'
    assert mathml(IndexedBase(a)[b]*IndexedBase(c)[d]*IndexedBase(e),
                  printer='presentation') == \
                  '<mrow><msub><mi>a</mi><mi>b</mi></msub><mo>&InvisibleTimes;'\
                  '</mo><msub><mi>c</mi><mi>d</mi></msub><mo>&InvisibleTimes;</mo><mi>e</mi></mrow>'


def test_print_Indexed():
    assert mathml(IndexedBase(a), printer='presentation') == '<mi>a</mi>'
    assert mathml(IndexedBase(a/b), printer='presentation') == \
        '<mrow><mfrac><mi>a</mi><mi>b</mi></mfrac></mrow>'
    assert mathml(IndexedBase((a, b)), printer='presentation') == \
        '<mrow><mfenced><mi>a</mi><mi>b</mi></mfenced></mrow>'

def test_print_MatrixElement():
    i, j = symbols('i j')
    A = MatrixSymbol('A', i, j)
    assert mathml(A[0,0],printer = 'presentation') == \
        '<msub><mi>A</mi><mfenced close="" open=""><mn>0</mn><mn>0</mn></mfenced></msub>'
    assert mathml(A[i,j], printer = 'presentation') == \
        '<msub><mi>A</mi><mfenced close="" open=""><mi>i</mi><mi>j</mi></mfenced></msub>'
    assert mathml(A[i*j,0], printer = 'presentation') == \
        '<msub><mi>A</mi><mfenced close="" open=""><mrow><mi>i</mi><mo>&InvisibleTimes;</mo><mi>j</mi></mrow><mn>0</mn></mfenced></msub>'


def test_print_Vector():
    ACS = CoordSys3D('A')
    assert mathml(Cross(ACS.i, ACS.j*ACS.x*3 + ACS.k), printer='presentation') == \
        '<mrow><msub><mover><mi mathvariant="bold">i</mi><mo>^</mo></mover>'\
        '<mi mathvariant="bold">A</mi></msub><mo>&#xD7;</mo><mfenced><mrow>'\
        '<mfenced><mrow><mn>3</mn><mo>&InvisibleTimes;</mo><msub>'\
        '<mi mathvariant="bold">x</mi><mi mathvariant="bold">A</mi></msub>'\
        '</mrow></mfenced><mo>&InvisibleTimes;</mo><msub><mover>'\
        '<mi mathvariant="bold">j</mi><mo>^</mo></mover>'\
        '<mi mathvariant="bold">A</mi></msub><mo>+</mo><msub><mover>'\
        '<mi mathvariant="bold">k</mi><mo>^</mo></mover><mi mathvariant="bold">'\
        'A</mi></msub></mrow></mfenced></mrow>'
    assert mathml(Cross(ACS.i, ACS.j), printer='presentation') == \
        '<mrow><msub><mover><mi mathvariant="bold">i</mi><mo>^</mo></mover>'\
        '<mi mathvariant="bold">A</mi></msub><mo>&#xD7;</mo><msub><mover>'\
        '<mi mathvariant="bold">j</mi><mo>^</mo></mover>'\
        '<mi mathvariant="bold">A</mi></msub></mrow>'
    assert mathml(x*Cross(ACS.i, ACS.j), printer='presentation') == \
        '<mrow><mi>x</mi><mo>&InvisibleTimes;</mo><mrow><msub><mover>'\
        '<mi mathvariant="bold">i</mi><mo>^</mo></mover>'\
        '<mi mathvariant="bold">A</mi></msub><mo>&#xD7;</mo><msub><mover>'\
        '<mi mathvariant="bold">j</mi><mo>^</mo></mover>'\
        '<mi mathvariant="bold">A</mi></msub></mrow></mrow>'
    assert mathml(Cross(x*ACS.i, ACS.j), printer='presentation') == \
        '<mrow><mo>-</mo><mrow><msub><mover><mi mathvariant="bold">j</mi>'\
        '<mo>^</mo></mover><mi mathvariant="bold">A</mi></msub>'\
        '<mo>&#xD7;</mo><mfenced><mrow><mfenced><mi>x</mi></mfenced>'\
        '<mo>&InvisibleTimes;</mo><msub><mover><mi mathvariant="bold">i</mi>'\
        '<mo>^</mo></mover><mi mathvariant="bold">A</mi></msub></mrow>'\
        '</mfenced></mrow></mrow>'
    assert mathml(Curl(3*ACS.x*ACS.j), printer='presentation') == \
        '<mrow><mo>&#x2207;</mo><mo>&#xD7;</mo><mfenced><mrow><mfenced><mrow>'\
        '<mn>3</mn><mo>&InvisibleTimes;</mo><msub>'\
        '<mi mathvariant="bold">x</mi><mi mathvariant="bold">A</mi></msub>'\
        '</mrow></mfenced><mo>&InvisibleTimes;</mo><msub><mover>'\
        '<mi mathvariant="bold">j</mi><mo>^</mo></mover>'\
        '<mi mathvariant="bold">A</mi></msub></mrow></mfenced></mrow>'
    assert mathml(Curl(3*x*ACS.x*ACS.j), printer='presentation') == \
        '<mrow><mo>&#x2207;</mo><mo>&#xD7;</mo><mfenced><mrow><mfenced><mrow>'\
        '<mn>3</mn><mo>&InvisibleTimes;</mo><msub><mi mathvariant="bold">x'\
        '</mi><mi mathvariant="bold">A</mi></msub><mo>&InvisibleTimes;</mo>'\
        '<mi>x</mi></mrow></mfenced><mo>&InvisibleTimes;</mo><msub><mover>'\
        '<mi mathvariant="bold">j</mi><mo>^</mo></mover>'\
        '<mi mathvariant="bold">A</mi></msub></mrow></mfenced></mrow>'
    assert mathml(x*Curl(3*ACS.x*ACS.j), printer='presentation') == \
        '<mrow><mi>x</mi><mo>&InvisibleTimes;</mo><mrow><mo>&#x2207;</mo>'\
        '<mo>&#xD7;</mo><mfenced><mrow><mfenced><mrow><mn>3</mn>'\
        '<mo>&InvisibleTimes;</mo><msub><mi mathvariant="bold">x</mi>'\
        '<mi mathvariant="bold">A</mi></msub></mrow></mfenced>'\
        '<mo>&InvisibleTimes;</mo><msub><mover><mi mathvariant="bold">j</mi>'\
        '<mo>^</mo></mover><mi mathvariant="bold">A</mi></msub></mrow>'\
        '</mfenced></mrow></mrow>'
    assert mathml(Curl(3*x*ACS.x*ACS.j + ACS.i), printer='presentation') == \
        '<mrow><mo>&#x2207;</mo><mo>&#xD7;</mo><mfenced><mrow><msub><mover>'\
        '<mi mathvariant="bold">i</mi><mo>^</mo></mover>'\
        '<mi mathvariant="bold">A</mi></msub><mo>+</mo><mfenced><mrow>'\
        '<mn>3</mn><mo>&InvisibleTimes;</mo><msub><mi mathvariant="bold">x'\
        '</mi><mi mathvariant="bold">A</mi></msub><mo>&InvisibleTimes;</mo>'\
        '<mi>x</mi></mrow></mfenced><mo>&InvisibleTimes;</mo><msub><mover>'\
        '<mi mathvariant="bold">j</mi><mo>^</mo></mover>'\
        '<mi mathvariant="bold">A</mi></msub></mrow></mfenced></mrow>'
    assert mathml(Divergence(3*ACS.x*ACS.j), printer='presentation') == \
        '<mrow><mo>&#x2207;</mo><mo>&#xB7;</mo><mfenced><mrow><mfenced><mrow>'\
        '<mn>3</mn><mo>&InvisibleTimes;</mo><msub><mi mathvariant="bold">x'\
        '</mi><mi mathvariant="bold">A</mi></msub></mrow></mfenced>'\
        '<mo>&InvisibleTimes;</mo><msub><mover><mi mathvariant="bold">j</mi>'\
        '<mo>^</mo></mover><mi mathvariant="bold">A</mi></msub></mrow></mfenced></mrow>'
    assert mathml(x*Divergence(3*ACS.x*ACS.j), printer='presentation') == \
        '<mrow><mi>x</mi><mo>&InvisibleTimes;</mo><mrow><mo>&#x2207;</mo>'\
        '<mo>&#xB7;</mo><mfenced><mrow><mfenced><mrow><mn>3</mn>'\
        '<mo>&InvisibleTimes;</mo><msub><mi mathvariant="bold">x</mi>'\
        '<mi mathvariant="bold">A</mi></msub></mrow></mfenced>'\
        '<mo>&InvisibleTimes;</mo><msub><mover><mi mathvariant="bold">j</mi>'\
        '<mo>^</mo></mover><mi mathvariant="bold">A</mi></msub></mrow>'\
        '</mfenced></mrow></mrow>'
    assert mathml(Divergence(3*x*ACS.x*ACS.j + ACS.i), printer='presentation') == \
        '<mrow><mo>&#x2207;</mo><mo>&#xB7;</mo><mfenced><mrow><msub><mover>'\
        '<mi mathvariant="bold">i</mi><mo>^</mo></mover>'\
        '<mi mathvariant="bold">A</mi></msub><mo>+</mo><mfenced><mrow>'\
        '<mn>3</mn><mo>&InvisibleTimes;</mo><msub>'\
        '<mi mathvariant="bold">x</mi><mi mathvariant="bold">A</mi></msub>'\
        '<mo>&InvisibleTimes;</mo><mi>x</mi></mrow></mfenced>'\
        '<mo>&InvisibleTimes;</mo><msub><mover><mi mathvariant="bold">j</mi>'\
        '<mo>^</mo></mover><mi mathvariant="bold">A</mi></msub></mrow></mfenced></mrow>'
    assert mathml(Dot(ACS.i, ACS.j*ACS.x*3+ACS.k), printer='presentation') == \
        '<mrow><msub><mover><mi mathvariant="bold">i</mi><mo>^</mo></mover>'\
        '<mi mathvariant="bold">A</mi></msub><mo>&#xB7;</mo><mfenced><mrow>'\
        '<mfenced><mrow><mn>3</mn><mo>&InvisibleTimes;</mo><msub>'\
        '<mi mathvariant="bold">x</mi><mi mathvariant="bold">A</mi></msub>'\
        '</mrow></mfenced><mo>&InvisibleTimes;</mo><msub><mover>'\
        '<mi mathvariant="bold">j</mi><mo>^</mo></mover>'\
        '<mi mathvariant="bold">A</mi></msub><mo>+</mo><msub><mover>'\
        '<mi mathvariant="bold">k</mi><mo>^</mo></mover>'\
        '<mi mathvariant="bold">A</mi></msub></mrow></mfenced></mrow>'
    assert mathml(Dot(ACS.i, ACS.j), printer='presentation') == \
        '<mrow><msub><mover><mi mathvariant="bold">i</mi><mo>^</mo></mover>'\
        '<mi mathvariant="bold">A</mi></msub><mo>&#xB7;</mo><msub><mover>'\
        '<mi mathvariant="bold">j</mi><mo>^</mo></mover>'\
        '<mi mathvariant="bold">A</mi></msub></mrow>'
    assert mathml(Dot(x*ACS.i, ACS.j), printer='presentation') == \
        '<mrow><msub><mover><mi mathvariant="bold">j</mi><mo>^</mo></mover>'\
        '<mi mathvariant="bold">A</mi></msub><mo>&#xB7;</mo><mfenced><mrow>'\
        '<mfenced><mi>x</mi></mfenced><mo>&InvisibleTimes;</mo><msub><mover>'\
        '<mi mathvariant="bold">i</mi><mo>^</mo></mover>'\
        '<mi mathvariant="bold">A</mi></msub></mrow></mfenced></mrow>'
    assert mathml(x*Dot(ACS.i, ACS.j), printer='presentation') == \
        '<mrow><mi>x</mi><mo>&InvisibleTimes;</mo><mrow><msub><mover>'\
        '<mi mathvariant="bold">i</mi><mo>^</mo></mover>'\
        '<mi mathvariant="bold">A</mi></msub><mo>&#xB7;</mo><msub><mover>'\
        '<mi mathvariant="bold">j</mi><mo>^</mo></mover>'\
        '<mi mathvariant="bold">A</mi></msub></mrow></mrow>'
    assert mathml(Gradient(ACS.x), printer='presentation') == \
        '<mrow><mo>&#x2207;</mo><msub><mi mathvariant="bold">x</mi>'\
        '<mi mathvariant="bold">A</mi></msub></mrow>'
    assert mathml(Gradient(ACS.x + 3*ACS.y), printer='presentation') == \
        '<mrow><mo>&#x2207;</mo><mfenced><mrow><msub><mi mathvariant="bold">'\
        'x</mi><mi mathvariant="bold">A</mi></msub><mo>+</mo><mrow><mn>3</mn>'\
        '<mo>&InvisibleTimes;</mo><msub><mi mathvariant="bold">y</mi>'\
        '<mi mathvariant="bold">A</mi></msub></mrow></mrow></mfenced></mrow>'
    assert mathml(x*Gradient(ACS.x), printer='presentation') == \
        '<mrow><mi>x</mi><mo>&InvisibleTimes;</mo><mrow><mo>&#x2207;</mo>'\
        '<msub><mi mathvariant="bold">x</mi><mi mathvariant="bold">A</mi>'\
        '</msub></mrow></mrow>'
    assert mathml(Gradient(x*ACS.x), printer='presentation') == \
        '<mrow><mo>&#x2207;</mo><mfenced><mrow><msub><mi mathvariant="bold">'\
        'x</mi><mi mathvariant="bold">A</mi></msub><mo>&InvisibleTimes;</mo>'\
        '<mi>x</mi></mrow></mfenced></mrow>'
    assert mathml(Cross(ACS.x, ACS.z) + Cross(ACS.z, ACS.x), printer='presentation') == \
        '<mover><mi mathvariant="bold">0</mi><mo>^</mo></mover>'
    assert mathml(Cross(ACS.z, ACS.x), printer='presentation') == \
        '<mrow><mo>-</mo><mrow><msub><mi mathvariant="bold">x</mi>'\
        '<mi mathvariant="bold">A</mi></msub><mo>&#xD7;</mo><msub>'\
        '<mi mathvariant="bold">z</mi><mi mathvariant="bold">A</mi></msub></mrow></mrow>'
    assert mathml(Laplacian(ACS.x), printer='presentation') == \
        '<mrow><mo>&#x2206;</mo><msub><mi mathvariant="bold">x</mi>'\
        '<mi mathvariant="bold">A</mi></msub></mrow>'
    assert mathml(Laplacian(ACS.x + 3*ACS.y), printer='presentation') == \
        '<mrow><mo>&#x2206;</mo><mfenced><mrow><msub><mi mathvariant="bold">'\
        'x</mi><mi mathvariant="bold">A</mi></msub><mo>+</mo><mrow><mn>3</mn>'\
        '<mo>&InvisibleTimes;</mo><msub><mi mathvariant="bold">y</mi>'\
        '<mi mathvariant="bold">A</mi></msub></mrow></mrow></mfenced></mrow>'
    assert mathml(x*Laplacian(ACS.x), printer='presentation') == \
        '<mrow><mi>x</mi><mo>&InvisibleTimes;</mo><mrow><mo>&#x2206;</mo>'\
        '<msub><mi mathvariant="bold">x</mi><mi mathvariant="bold">A</mi>'\
        '</msub></mrow></mrow>'
    assert mathml(Laplacian(x*ACS.x), printer='presentation') == \
        '<mrow><mo>&#x2206;</mo><mfenced><mrow><msub><mi mathvariant="bold">'\
        'x</mi><mi mathvariant="bold">A</mi></msub><mo>&InvisibleTimes;</mo>'\
        '<mi>x</mi></mrow></mfenced></mrow>'

def test_print_elliptic_f():
    assert mathml(elliptic_f(x, y), printer = 'presentation') == \
        '<mrow><mi>&#x1d5a5;</mi><mfenced separators="|"><mi>x</mi><mi>y</mi></mfenced></mrow>'
    assert mathml(elliptic_f(x/y, y), printer = 'presentation') == \
        '<mrow><mi>&#x1d5a5;</mi><mfenced separators="|"><mrow><mfrac><mi>x</mi><mi>y</mi></mfrac></mrow><mi>y</mi></mfenced></mrow>'

def test_print_elliptic_e():
    assert mathml(elliptic_e(x), printer = 'presentation') == \
        '<mrow><mi>&#x1d5a4;</mi><mfenced separators="|"><mi>x</mi></mfenced></mrow>'
    assert mathml(elliptic_e(x, y), printer = 'presentation') == \
        '<mrow><mi>&#x1d5a4;</mi><mfenced separators="|"><mi>x</mi><mi>y</mi></mfenced></mrow>'

def test_print_elliptic_pi():
    assert mathml(elliptic_pi(x, y), printer = 'presentation') == \
        '<mrow><mi>&#x1d6f1;</mi><mfenced separators="|"><mi>x</mi><mi>y</mi></mfenced></mrow>'
    assert mathml(elliptic_pi(x, y, z), printer = 'presentation') == \
        '<mrow><mi>&#x1d6f1;</mi><mfenced separators=";|"><mi>x</mi><mi>y</mi><mi>z</mi></mfenced></mrow>'

def test_print_Ei():
    assert mathml(Ei(x), printer = 'presentation') == \
        '<mrow><mi>Ei</mi><mfenced><mi>x</mi></mfenced></mrow>'
    assert mathml(Ei(x**y), printer = 'presentation') == \
        '<mrow><mi>Ei</mi><mfenced><msup><mi>x</mi><mi>y</mi></msup></mfenced></mrow>'

def test_print_expint():
    assert mathml(expint(x, y), printer = 'presentation') == \
        '<mrow><msub><mo>E</mo><mi>x</mi></msub><mfenced><mi>y</mi></mfenced></mrow>'
    assert mathml(expint(IndexedBase(x)[1], IndexedBase(x)[2]), printer = 'presentation') == \
        '<mrow><msub><mo>E</mo><msub><mi>x</mi><mn>1</mn></msub></msub><mfenced><msub><mi>x</mi><mn>2</mn></msub></mfenced></mrow>'

def test_print_jacobi():
    assert mathml(jacobi(n, a, b, x), printer = 'presentation') == \
        '<mrow><msubsup><mo>P</mo><mi>n</mi><mfenced><mi>a</mi><mi>b</mi></mfenced></msubsup><mfenced><mi>x</mi></mfenced></mrow>'

def test_print_gegenbauer():
    assert mathml(gegenbauer(n, a, x), printer = 'presentation') == \
        '<mrow><msubsup><mo>C</mo><mi>n</mi><mfenced><mi>a</mi></mfenced></msubsup><mfenced><mi>x</mi></mfenced></mrow>'

def test_print_chebyshevt():
    assert mathml(chebyshevt(n, x), printer = 'presentation') == \
        '<mrow><msub><mo>T</mo><mi>n</mi></msub><mfenced><mi>x</mi></mfenced></mrow>'

def test_print_chebyshevu():
    assert mathml(chebyshevu(n, x), printer = 'presentation') == \
        '<mrow><msub><mo>U</mo><mi>n</mi></msub><mfenced><mi>x</mi></mfenced></mrow>'

def test_print_legendre():
    assert mathml(legendre(n, x), printer = 'presentation') == \
        '<mrow><msub><mo>P</mo><mi>n</mi></msub><mfenced><mi>x</mi></mfenced></mrow>'

def test_print_assoc_legendre():
    assert mathml(assoc_legendre(n, a, x), printer = 'presentation') == \
        '<mrow><msubsup><mo>P</mo><mi>n</mi><mfenced><mi>a</mi></mfenced></msubsup><mfenced><mi>x</mi></mfenced></mrow>'

def test_print_laguerre():
    assert mathml(laguerre(n, x), printer = 'presentation') == \
        '<mrow><msub><mo>L</mo><mi>n</mi></msub><mfenced><mi>x</mi></mfenced></mrow>'

def test_print_assoc_laguerre():
    assert mathml(assoc_laguerre(n, a, x), printer = 'presentation') == \
        '<mrow><msubsup><mo>L</mo><mi>n</mi><mfenced><mi>a</mi></mfenced></msubsup><mfenced><mi>x</mi></mfenced></mrow>'

def test_print_hermite():
    assert mathml(hermite(n, x), printer = 'presentation') == \
        '<mrow><msub><mo>H</mo><mi>n</mi></msub><mfenced><mi>x</mi></mfenced></mrow>'

def test_mathml_SingularityFunction():
    assert mathml(SingularityFunction(x, 4, 5), printer='presentation') == \
        '<msup><mfenced close="&#10217;" open="&#10216;"><mrow><mi>x</mi>' \
        '<mo>-</mo><mn>4</mn></mrow></mfenced><mn>5</mn></msup>'
    assert mathml(SingularityFunction(x, -3, 4), printer='presentation') == \
        '<msup><mfenced close="&#10217;" open="&#10216;"><mrow><mi>x</mi>' \
        '<mo>+</mo><mn>3</mn></mrow></mfenced><mn>4</mn></msup>'
    assert mathml(SingularityFunction(x, 0, 4), printer='presentation') == \
        '<msup><mfenced close="&#10217;" open="&#10216;"><mi>x</mi></mfenced>' \
        '<mn>4</mn></msup>'
    assert mathml(SingularityFunction(x, a, n), printer='presentation') == \
        '<msup><mfenced close="&#10217;" open="&#10216;"><mrow><mrow>' \
        '<mo>-</mo><mi>a</mi></mrow><mo>+</mo><mi>x</mi></mrow></mfenced>' \
        '<mi>n</mi></msup>'
    assert mathml(SingularityFunction(x, 4, -2), printer='presentation') == \
        '<msup><mfenced close="&#10217;" open="&#10216;"><mrow><mi>x</mi>' \
        '<mo>-</mo><mn>4</mn></mrow></mfenced><mn>-2</mn></msup>'
    assert mathml(SingularityFunction(x, 4, -1), printer='presentation') == \
        '<msup><mfenced close="&#10217;" open="&#10216;"><mrow><mi>x</mi>' \
        '<mo>-</mo><mn>4</mn></mrow></mfenced><mn>-1</mn></msup>'


def test_mathml_matrix_functions():
    from sympy.matrices import MatrixSymbol, Adjoint, Inverse, Transpose
    X = MatrixSymbol('X', 2, 2)
    Y = MatrixSymbol('Y', 2, 2)
    assert mathml(Adjoint(X), printer='presentation') == \
        '<msup><mi>X</mi><mo>&#x2020;</mo></msup>'
    assert mathml(Adjoint(X + Y), printer='presentation') == \
        '<msup><mfenced><mrow><mi>X</mi><mo>+</mo><mi>Y</mi></mrow></mfenced><mo>&#x2020;</mo></msup>'
    assert mathml(Adjoint(X) + Adjoint(Y), printer='presentation') == \
        '<mrow><msup><mi>X</mi><mo>&#x2020;</mo></msup><mo>+</mo><msup>' \
        '<mi>Y</mi><mo>&#x2020;</mo></msup></mrow>'
    assert mathml(Adjoint(X*Y), printer='presentation') == \
        '<msup><mfenced><mrow><mi>X</mi><mo>&InvisibleTimes;</mo>' \
        '<mi>Y</mi></mrow></mfenced><mo>&#x2020;</mo></msup>'
    assert mathml(Adjoint(Y)*Adjoint(X), printer='presentation') == \
        '<mrow><msup><mi>Y</mi><mo>&#x2020;</mo></msup><mo>&InvisibleTimes;' \
        '</mo><msup><mi>X</mi><mo>&#x2020;</mo></msup></mrow>'
    assert mathml(Adjoint(X**2), printer='presentation') == \
        '<msup><mfenced><msup><mi>X</mi><mn>2</mn></msup></mfenced><mo>&#x2020;</mo></msup>'
    assert mathml(Adjoint(X)**2, printer='presentation') == \
        '<msup><mfenced><msup><mi>X</mi><mo>&#x2020;</mo></msup></mfenced><mn>2</mn></msup>'
    assert mathml(Adjoint(Inverse(X)), printer='presentation') == \
        '<msup><mfenced><msup><mi>X</mi><mn>-1</mn></msup></mfenced><mo>&#x2020;</mo></msup>'
    assert mathml(Inverse(Adjoint(X)), printer='presentation') == \
        '<msup><mfenced><msup><mi>X</mi><mo>&#x2020;</mo></msup></mfenced><mn>-1</mn></msup>'
    assert mathml(Adjoint(Transpose(X)), printer='presentation') == \
        '<msup><mfenced><msup><mi>X</mi><mo>T</mo></msup></mfenced><mo>&#x2020;</mo></msup>'
    assert mathml(Transpose(Adjoint(X)), printer='presentation') ==  \
        '<msup><mfenced><msup><mi>X</mi><mo>&#x2020;</mo></msup></mfenced><mo>T</mo></msup>'
    assert mathml(Transpose(Adjoint(X) + Y), printer='presentation') ==  \
        '<msup><mfenced><mrow><msup><mi>X</mi><mo>&#x2020;</mo></msup>' \
        '<mo>+</mo><mi>Y</mi></mrow></mfenced><mo>T</mo></msup>'
    assert mathml(Transpose(X), printer='presentation') == \
        '<msup><mi>X</mi><mo>T</mo></msup>'
    assert mathml(Transpose(X + Y), printer='presentation') == \
        '<msup><mfenced><mrow><mi>X</mi><mo>+</mo><mi>Y</mi></mrow></mfenced><mo>T</mo></msup>'


def test_mathml_special_matrices():
    from sympy.matrices import Identity, ZeroMatrix
    assert mathml(Identity(4), printer='presentation') == '<mi>&#x1D540;</mi>'
    assert mathml(ZeroMatrix(2, 2), printer='presentation') == '<mn>&#x1D7D8</mn>'<|MERGE_RESOLUTION|>--- conflicted
+++ resolved
@@ -1376,8 +1376,6 @@
     assert mathml(A, mat_symbol_style="bold") == '<ci>A</ci>'
 
 
-<<<<<<< HEAD
-=======
 def test_print_hadamard():
     from sympy.matrices.expressions import HadamardProduct
     from sympy.matrices.expressions import Transpose
@@ -1417,7 +1415,6 @@
             '</msup>'
 
 
->>>>>>> a53b98b8
 def test_print_random_symbol():
     R = RandomSymbol(Symbol('R'))
     assert mpp.doprint(R) == '<mi>R</mi>'
