"""
There are three types of functions implemented in SymPy:

    1) defined functions (in the sense that they can be evaluated) like
       exp or sin; they have a name and a body:
           f = exp
    2) undefined function which have a name but no body. Undefined
       functions can be defined using a Function class as follows:
           f = Function('f')
       (the result will be a Function instance)
    3) anonymous function (or lambda function) which have a body (defined
       with dummy variables) but have no name:
           f = Lambda(x, exp(x)*x)
           f = Lambda((x, y), exp(x)*y)
    The fourth type of functions are composites, like (sin + cos)(x); these work in
    SymPy core, but are not yet part of SymPy.

    Examples
    ========

    >>> import sympy
    >>> f = sympy.Function("f")
    >>> from sympy.abc import x
    >>> f(x)
    f(x)
    >>> print(sympy.srepr(f(x).func))
    Function('f')
    >>> f(x).args
    (x,)

"""
from __future__ import print_function, division

from .add import Add
from .assumptions import ManagedProperties, _assume_defined
from .basic import Basic, _atomic
from .cache import cacheit
from .compatibility import iterable, is_sequence, as_int, ordered, Iterable
from .decorators import _sympifyit
from .expr import Expr, AtomicExpr
from .numbers import Rational, Float
from .operations import LatticeOp
from .rules import Transform
from .singleton import S
from .sympify import sympify

from sympy.core.containers import Tuple, Dict
from sympy.core.logic import fuzzy_and
from sympy.core.compatibility import string_types, with_metaclass, PY3, range
from sympy.utilities import default_sort_key
from sympy.utilities.misc import filldedent
from sympy.utilities.iterables import has_dups, sift
from sympy.core.evaluate import global_evaluate

import mpmath
import mpmath.libmp as mlib

import inspect
from collections import Counter

def _coeff_isneg(a):
    """Return True if the leading Number is negative.

    Examples
    ========

    >>> from sympy.core.function import _coeff_isneg
    >>> from sympy import S, Symbol, oo, pi
    >>> _coeff_isneg(-3*pi)
    True
    >>> _coeff_isneg(S(3))
    False
    >>> _coeff_isneg(-oo)
    True
    >>> _coeff_isneg(Symbol('n', negative=True)) # coeff is 1
    False

    For matrix expressions:

    >>> from sympy import MatrixSymbol, sqrt
    >>> A = MatrixSymbol("A", 3, 3)
    >>> _coeff_isneg(-sqrt(2)*A)
    True
    >>> _coeff_isneg(sqrt(2)*A)
    False
    """

    if a.is_MatMul:
        a = a.args[0]
    if a.is_Mul:
        a = a.args[0]
    return a.is_Number and a.is_negative


class PoleError(Exception):
    pass


class ArgumentIndexError(ValueError):
    def __str__(self):
        return ("Invalid operation with argument number %s for Function %s" %
               (self.args[1], self.args[0]))


# Python 2/3 version that does not raise a Deprecation warning
def arity(cls):
    """Return the arity of the function if it is known, else None.

    When default values are specified for some arguments, they are
    optional and the arity is reported as a tuple of possible values.

    Examples
    ========

    >>> from sympy.core.function import arity
    >>> from sympy import log
    >>> arity(lambda x: x)
    1
    >>> arity(log)
    (1, 2)
    >>> arity(lambda *x: sum(x)) is None
    True
    """
    eval_ = getattr(cls, 'eval', cls)
    if PY3:
        parameters = inspect.signature(eval_).parameters.items()
        if [p for _, p in parameters if p.kind == p.VAR_POSITIONAL]:
            return
        p_or_k = [p for _, p in parameters if p.kind == p.POSITIONAL_OR_KEYWORD]
        # how many have no default and how many have a default value
        no, yes = map(len, sift(p_or_k,
            lambda p:p.default == p.empty, binary=True))
        return no if not yes else tuple(range(no, no + yes + 1))
    else:
        cls_ = int(hasattr(cls, 'eval'))  # correction for cls arguments
        evalargspec = inspect.getargspec(eval_)
        if evalargspec.varargs:
            return
        else:
            evalargs = len(evalargspec.args) - cls_
            if evalargspec.defaults:
                # if there are default args then they are optional; the
                # fewest args will occur when all defaults are used and
                # the most when none are used (i.e. all args are given)
                fewest = evalargs - len(evalargspec.defaults)
                return tuple(range(fewest, evalargs + 1))
            return evalargs


class FunctionClass(ManagedProperties):
    """
    Base class for function classes. FunctionClass is a subclass of type.

    Use Function('<function name>' [ , signature ]) to create
    undefined function classes.
    """
    _new = type.__new__

    def __init__(cls, *args, **kwargs):
        # honor kwarg value or class-defined value before using
        # the number of arguments in the eval function (if present)
        nargs = kwargs.pop('nargs', cls.__dict__.get('nargs', arity(cls)))

        # Canonicalize nargs here; change to set in nargs.
        if is_sequence(nargs):
            if not nargs:
                raise ValueError(filldedent('''
                    Incorrectly specified nargs as %s:
                    if there are no arguments, it should be
                    `nargs = 0`;
                    if there are any number of arguments,
                    it should be
                    `nargs = None`''' % str(nargs)))
            nargs = tuple(ordered(set(nargs)))
        elif nargs is not None:
            nargs = (as_int(nargs),)
        cls._nargs = nargs

        super(FunctionClass, cls).__init__(*args, **kwargs)

    @property
    def __signature__(self):
        """
        Allow Python 3's inspect.signature to give a useful signature for
        Function subclasses.
        """
        # Python 3 only, but backports (like the one in IPython) still might
        # call this.
        try:
            from inspect import signature
        except ImportError:
            return None

        # TODO: Look at nargs
        return signature(self.eval)

    @property
    def free_symbols(self):
        return set()

    @property
    def xreplace(self):
        # Function needs args so we define a property that returns
        # a function that takes args...and then use that function
        # to return the right value
        return lambda rule, **_: rule.get(self, self)

    @property
    def nargs(self):
        """Return a set of the allowed number of arguments for the function.

        Examples
        ========

        >>> from sympy.core.function import Function
        >>> from sympy.abc import x, y
        >>> f = Function('f')

        If the function can take any number of arguments, the set of whole
        numbers is returned:

        >>> Function('f').nargs
        Naturals0

        If the function was initialized to accept one or more arguments, a
        corresponding set will be returned:

        >>> Function('f', nargs=1).nargs
        {1}
        >>> Function('f', nargs=(2, 1)).nargs
        {1, 2}

        The undefined function, after application, also has the nargs
        attribute; the actual number of arguments is always available by
        checking the ``args`` attribute:

        >>> f = Function('f')
        >>> f(1).nargs
        Naturals0
        >>> len(f(1).args)
        1
        """
        from sympy.sets.sets import FiniteSet
        # XXX it would be nice to handle this in __init__ but there are import
        # problems with trying to import FiniteSet there
        return FiniteSet(*self._nargs) if self._nargs else S.Naturals0

    def __repr__(cls):
        return cls.__name__


class Application(with_metaclass(FunctionClass, Basic)):
    """
    Base class for applied functions.

    Instances of Application represent the result of applying an application of
    any type to any object.
    """

    is_Function = True

    @cacheit
    def __new__(cls, *args, **options):
        from sympy.sets.fancysets import Naturals0
        from sympy.sets.sets import FiniteSet

        args = list(map(sympify, args))
        evaluate = options.pop('evaluate', global_evaluate[0])
        # WildFunction (and anything else like it) may have nargs defined
        # and we throw that value away here
        options.pop('nargs', None)

        if options:
            raise ValueError("Unknown options: %s" % options)

        if evaluate:
            evaluated = cls.eval(*args)
            if evaluated is not None:
                return evaluated

        obj = super(Application, cls).__new__(cls, *args, **options)

        # make nargs uniform here
        sentinel = object()
        objnargs = getattr(obj, "nargs", sentinel)
        if objnargs is not sentinel:
            # things passing through here:
            #  - functions subclassed from Function (e.g. myfunc(1).nargs)
            #  - functions like cos(1).nargs
            #  - AppliedUndef with given nargs like Function('f', nargs=1)(1).nargs
            # Canonicalize nargs here
            if is_sequence(objnargs):
                nargs = tuple(ordered(set(objnargs)))
            elif objnargs is not None:
                nargs = (as_int(objnargs),)
            else:
                nargs = None
        else:
            # things passing through here:
            #  - WildFunction('f').nargs
            #  - AppliedUndef with no nargs like Function('f')(1).nargs
            nargs = obj._nargs  # note the underscore here
        # convert to FiniteSet
        obj.nargs = FiniteSet(*nargs) if nargs else Naturals0()
        return obj

    @classmethod
    def eval(cls, *args):
        """
        Returns a canonical form of cls applied to arguments args.

        The eval() method is called when the class cls is about to be
        instantiated and it should return either some simplified instance
        (possible of some other class), or if the class cls should be
        unmodified, return None.

        Examples of eval() for the function "sign"
        ---------------------------------------------

        .. code-block:: python

            @classmethod
            def eval(cls, arg):
                if arg is S.NaN:
                    return S.NaN
                if arg is S.Zero: return S.Zero
                if arg.is_positive: return S.One
                if arg.is_negative: return S.NegativeOne
                if isinstance(arg, Mul):
                    coeff, terms = arg.as_coeff_Mul(rational=True)
                    if coeff is not S.One:
                        return cls(coeff) * cls(terms)

        """
        return

    @property
    def func(self):
        return self.__class__

    def _eval_subs(self, old, new):
        if (old.is_Function and new.is_Function and
            callable(old) and callable(new) and
            old == self.func and len(self.args) in new.nargs):
            return new(*[i._subs(old, new) for i in self.args])


class Function(Application, Expr):
    """
    Base class for applied mathematical functions.

    It also serves as a constructor for undefined function classes.

    Examples
    ========

    First example shows how to use Function as a constructor for undefined
    function classes:

    >>> from sympy import Function, Symbol
    >>> x = Symbol('x')
    >>> f = Function('f')
    >>> g = Function('g')(x)
    >>> f
    f
    >>> f(x)
    f(x)
    >>> g
    g(x)
    >>> f(x).diff(x)
    Derivative(f(x), x)
    >>> g.diff(x)
    Derivative(g(x), x)

    Assumptions can be passed to Function.

    >>> f_real = Function('f', real=True)
    >>> f_real(x).is_real
    True

    Note that assumptions on a function are unrelated to the assumptions on
    the variable it is called on. If you want to add a relationship, subclass
    Function and define the appropriate ``_eval_is_assumption`` methods.

    In the following example Function is used as a base class for
    ``my_func`` that represents a mathematical function *my_func*. Suppose
    that it is well known, that *my_func(0)* is *1* and *my_func* at infinity
    goes to *0*, so we want those two simplifications to occur automatically.
    Suppose also that *my_func(x)* is real exactly when *x* is real. Here is
    an implementation that honours those requirements:

    >>> from sympy import Function, S, oo, I, sin
    >>> class my_func(Function):
    ...
    ...     @classmethod
    ...     def eval(cls, x):
    ...         if x.is_Number:
    ...             if x is S.Zero:
    ...                 return S.One
    ...             elif x is S.Infinity:
    ...                 return S.Zero
    ...
    ...     def _eval_is_real(self):
    ...         return self.args[0].is_real
    ...
    >>> x = S('x')
    >>> my_func(0) + sin(0)
    1
    >>> my_func(oo)
    0
    >>> my_func(3.54).n() # Not yet implemented for my_func.
    my_func(3.54)
    >>> my_func(I).is_real
    False

    In order for ``my_func`` to become useful, several other methods would
    need to be implemented. See source code of some of the already
    implemented functions for more complete examples.

    Also, if the function can take more than one argument, then ``nargs``
    must be defined, e.g. if ``my_func`` can take one or two arguments
    then,

    >>> class my_func(Function):
    ...     nargs = (1, 2)
    ...
    >>>

    """

    @property
    def _diff_wrt(self):
        return False

    @cacheit
    def __new__(cls, *args, **options):
        # Handle calls like Function('f')
        if cls is Function:
            return UndefinedFunction(*args, **options)

        n = len(args)
        if n not in cls.nargs:
            # XXX: exception message must be in exactly this format to
            # make it work with NumPy's functions like vectorize(). See,
            # for example, https://github.com/numpy/numpy/issues/1697.
            # The ideal solution would be just to attach metadata to
            # the exception and change NumPy to take advantage of this.
            temp = ('%(name)s takes %(qual)s %(args)s '
                   'argument%(plural)s (%(given)s given)')
            raise TypeError(temp % {
                'name': cls,
                'qual': 'exactly' if len(cls.nargs) == 1 else 'at least',
                'args': min(cls.nargs),
                'plural': 's'*(min(cls.nargs) != 1),
                'given': n})

        evaluate = options.get('evaluate', global_evaluate[0])
        result = super(Function, cls).__new__(cls, *args, **options)
        if evaluate and isinstance(result, cls) and result.args:
            pr2 = min(cls._should_evalf(a) for a in result.args)
            if pr2 > 0:
                pr = max(cls._should_evalf(a) for a in result.args)
                result = result.evalf(mlib.libmpf.prec_to_dps(pr))

        return result

    @classmethod
    def _should_evalf(cls, arg):
        """
        Decide if the function should automatically evalf().

        By default (in this implementation), this happens if (and only if) the
        ARG is a floating point number.
        This function is used by __new__.

        Returns the precision to evalf to, or -1 if it shouldn't evalf.
        """
        from sympy.core.evalf import pure_complex
        if arg.is_Float:
            return arg._prec
        if not arg.is_Add:
            return -1
        m = pure_complex(arg)
        if m is None or not (m[0].is_Float or m[1].is_Float):
            return -1
        l = [i._prec for i in m if i.is_Float]
        l.append(-1)
        return max(l)

    @classmethod
    def class_key(cls):
        from sympy.sets.fancysets import Naturals0
        funcs = {
            'exp': 10,
            'log': 11,
            'sin': 20,
            'cos': 21,
            'tan': 22,
            'cot': 23,
            'sinh': 30,
            'cosh': 31,
            'tanh': 32,
            'coth': 33,
            'conjugate': 40,
            're': 41,
            'im': 42,
            'arg': 43,
        }
        name = cls.__name__

        try:
            i = funcs[name]
        except KeyError:
            i = 0 if isinstance(cls.nargs, Naturals0) else 10000

        return 4, i, name

    @property
    def is_commutative(self):
        """
        Returns whether the function is commutative.
        """
        if all(getattr(t, 'is_commutative') for t in self.args):
            return True
        else:
            return False

    def _eval_evalf(self, prec):

        def _get_mpmath_func(fname):
            """Lookup mpmath function based on name"""
            if isinstance(self, AppliedUndef):
                # Shouldn't lookup in mpmath but might have ._imp_
                return None

            if not hasattr(mpmath, fname):
                from sympy.utilities.lambdify import MPMATH_TRANSLATIONS
                fname = MPMATH_TRANSLATIONS.get(fname, None)
                if fname is None:
                    return None
            return getattr(mpmath, fname)

        func = _get_mpmath_func(self.func.__name__)

        # Fall-back evaluation
        if func is None:
            imp = getattr(self, '_imp_', None)
            if imp is None:
                return None
            try:
                return Float(imp(*[i.evalf(prec) for i in self.args]), prec)
            except (TypeError, ValueError) as e:
                return None

        # Convert all args to mpf or mpc
        # Convert the arguments to *higher* precision than requested for the
        # final result.
        # XXX + 5 is a guess, it is similar to what is used in evalf.py. Should
        #     we be more intelligent about it?
        try:
            args = [arg._to_mpmath(prec + 5) for arg in self.args]
            def bad(m):
                from mpmath import mpf, mpc
                # the precision of an mpf value is the last element
                # if that is 1 (and m[1] is not 1 which would indicate a
                # power of 2), then the eval failed; so check that none of
                # the arguments failed to compute to a finite precision.
                # Note: An mpc value has two parts, the re and imag tuple;
                # check each of those parts, too. Anything else is allowed to
                # pass
                if isinstance(m, mpf):
                    m = m._mpf_
                    return m[1] !=1 and m[-1] == 1
                elif isinstance(m, mpc):
                    m, n = m._mpc_
                    return m[1] !=1 and m[-1] == 1 and \
                        n[1] !=1 and n[-1] == 1
                else:
                    return False
            if any(bad(a) for a in args):
                raise ValueError  # one or more args failed to compute with significance
        except ValueError:
            return

        with mpmath.workprec(prec):
            v = func(*args)

        return Expr._from_mpmath(v, prec)

    def _eval_derivative(self, s):
        # f(x).diff(s) -> x.diff(s) * f.fdiff(1)(s)
        i = 0
        l = []
        for a in self.args:
            i += 1
            da = a.diff(s)
            if da is S.Zero:
                continue
            try:
                df = self.fdiff(i)
            except ArgumentIndexError:
                df = Function.fdiff(self, i)
            l.append(df * da)
        return Add(*l)

    def _eval_is_commutative(self):
        return fuzzy_and(a.is_commutative for a in self.args)

    def _eval_is_complex(self):
        return fuzzy_and(a.is_complex for a in self.args)

    def as_base_exp(self):
        """
        Returns the method as the 2-tuple (base, exponent).
        """
        return self, S.One

    def _eval_aseries(self, n, args0, x, logx):
        """
        Compute an asymptotic expansion around args0, in terms of self.args.
        This function is only used internally by _eval_nseries and should not
        be called directly; derived classes can overwrite this to implement
        asymptotic expansions.
        """
        from sympy.utilities.misc import filldedent
        raise PoleError(filldedent('''
            Asymptotic expansion of %s around %s is
            not implemented.''' % (type(self), args0)))

    def _eval_nseries(self, x, n, logx):
        """
        This function does compute series for multivariate functions,
        but the expansion is always in terms of *one* variable.

        Examples
        ========

        >>> from sympy import atan2
        >>> from sympy.abc import x, y
        >>> atan2(x, y).series(x, n=2)
        atan2(0, y) + x/y + O(x**2)
        >>> atan2(x, y).series(y, n=2)
        -y/x + atan2(x, 0) + O(y**2)

        This function also computes asymptotic expansions, if necessary
        and possible:

        >>> from sympy import loggamma
        >>> loggamma(1/x)._eval_nseries(x,0,None)
        -1/x - log(x)/x + log(x)/2 + O(1)

        """
        from sympy import Order
        from sympy.sets.sets import FiniteSet
        args = self.args
        args0 = [t.limit(x, 0) for t in args]
        if any(t.is_finite is False for t in args0):
            from sympy import oo, zoo, nan
            # XXX could use t.as_leading_term(x) here but it's a little
            # slower
            a = [t.compute_leading_term(x, logx=logx) for t in args]
            a0 = [t.limit(x, 0) for t in a]
            if any([t.has(oo, -oo, zoo, nan) for t in a0]):
                return self._eval_aseries(n, args0, x, logx)
            # Careful: the argument goes to oo, but only logarithmically so. We
            # are supposed to do a power series expansion "around the
            # logarithmic term". e.g.
            #      f(1+x+log(x))
            #     -> f(1+logx) + x*f'(1+logx) + O(x**2)
            # where 'logx' is given in the argument
            a = [t._eval_nseries(x, n, logx) for t in args]
            z = [r - r0 for (r, r0) in zip(a, a0)]
            p = [Dummy() for _ in z]
            q = []
            v = None
            for ai, zi, pi in zip(a0, z, p):
                if zi.has(x):
                    if v is not None:
                        raise NotImplementedError
                    q.append(ai + pi)
                    v = pi
                else:
                    q.append(ai)
            e1 = self.func(*q)
            if v is None:
                return e1
            s = e1._eval_nseries(v, n, logx)
            o = s.getO()
            s = s.removeO()
            s = s.subs(v, zi).expand() + Order(o.expr.subs(v, zi), x)
            return s
        if (self.func.nargs is S.Naturals0
                or (self.func.nargs == FiniteSet(1) and args0[0])
                or any(c > 1 for c in self.func.nargs)):
            e = self
            e1 = e.expand()
            if e == e1:
                #for example when e = sin(x+1) or e = sin(cos(x))
                #let's try the general algorithm
                term = e.subs(x, S.Zero)
                if term.is_finite is False or term is S.NaN:
                    raise PoleError("Cannot expand %s around 0" % (self))
                series = term
                fact = S.One
                _x = Dummy('x')
                e = e.subs(x, _x)
                for i in range(n - 1):
                    i += 1
                    fact *= Rational(i)
                    e = e.diff(_x)
                    subs = e.subs(_x, S.Zero)
                    if subs is S.NaN:
                        # try to evaluate a limit if we have to
                        subs = e.limit(_x, S.Zero)
                    if subs.is_finite is False:
                        raise PoleError("Cannot expand %s around 0" % (self))
                    term = subs*(x**i)/fact
                    term = term.expand()
                    series += term
                return series + Order(x**n, x)
            return e1.nseries(x, n=n, logx=logx)
        arg = self.args[0]
        l = []
        g = None
        # try to predict a number of terms needed
        nterms = n + 2
        cf = Order(arg.as_leading_term(x), x).getn()
        if cf != 0:
            nterms = int(nterms / cf)
        for i in range(nterms):
            g = self.taylor_term(i, arg, g)
            g = g.nseries(x, n=n, logx=logx)
            l.append(g)
        return Add(*l) + Order(x**n, x)

    def fdiff(self, argindex=1):
        """
        Returns the first derivative of the function.
        """
        if not (1 <= argindex <= len(self.args)):
            raise ArgumentIndexError(self, argindex)
        ix = argindex - 1
        A = self.args[ix]
        if A._diff_wrt:
            if len(self.args) == 1:
                return Derivative(self, A)
            if A.is_Symbol:
                for i, v in enumerate(self.args):
                    if i != ix and A in v.free_symbols:
                        # it can't be in any other argument's free symbols
                        # issue 8510
                        break
                else:
                    return Derivative(self, A)
            else:
                free = A.free_symbols
                for i, a in enumerate(self.args):
                    if ix != i and a.free_symbols & free:
                        break
                else:
                    # there is no possible interaction bewtween args
                    return Derivative(self, A)
        # See issue 4624 and issue 4719, 5600 and 8510
        D = Dummy('xi_%i' % argindex, dummy_index=hash(A))
        args = self.args[:ix] + (D,) + self.args[ix + 1:]
        return Subs(Derivative(self.func(*args), D), D, A)

    def _eval_as_leading_term(self, x):
        """Stub that should be overridden by new Functions to return
        the first non-zero term in a series if ever an x-dependent
        argument whose leading term vanishes as x -> 0 might be encountered.
        See, for example, cos._eval_as_leading_term.
        """
        from sympy import Order
        args = [a.as_leading_term(x) for a in self.args]
        o = Order(1, x)
        if any(x in a.free_symbols and o.contains(a) for a in args):
            # Whereas x and any finite number are contained in O(1, x),
            # expressions like 1/x are not. If any arg simplified to a
            # vanishing expression as x -> 0 (like x or x**2, but not
            # 3, 1/x, etc...) then the _eval_as_leading_term is needed
            # to supply the first non-zero term of the series,
            #
            # e.g. expression    leading term
            #      ----------    ------------
            #      cos(1/x)      cos(1/x)
            #      cos(cos(x))   cos(1)
            #      cos(x)        1        <- _eval_as_leading_term needed
            #      sin(x)        x        <- _eval_as_leading_term needed
            #
            raise NotImplementedError(
                '%s has no _eval_as_leading_term routine' % self.func)
        else:
            return self.func(*args)

    def _sage_(self):
        import sage.all as sage
        fname = self.func.__name__
        func = getattr(sage, fname, None)
        args = [arg._sage_() for arg in self.args]

        # In the case the function is not known in sage:
        if func is None:
            import sympy
            if getattr(sympy, fname, None) is None:
                # abstract function
                return sage.function(fname)(*args)

            else:
                # the function defined in sympy is not known in sage
                # this exception is caught in sage
                raise AttributeError

        return func(*args)


class AppliedUndef(Function):
    """
    Base class for expressions resulting from the application of an undefined
    function.
    """

    is_number = False

    def __new__(cls, *args, **options):
        args = list(map(sympify, args))
        obj = super(AppliedUndef, cls).__new__(cls, *args, **options)
        return obj

    def _eval_as_leading_term(self, x):
        return self

    def _sage_(self):
        import sage.all as sage
        fname = str(self.func)
        args = [arg._sage_() for arg in self.args]
        func = sage.function(fname)(*args)
        return func

    @property
    def _diff_wrt(self):
        """
        Allow derivatives wrt to undefined functions.

        Examples
        ========

        >>> from sympy import Function, Symbol
        >>> f = Function('f')
        >>> x = Symbol('x')
        >>> f(x)._diff_wrt
        True
        >>> f(x).diff(x)
        Derivative(f(x), x)
        """
        return True


class UndefinedFunction(FunctionClass):
    """
    The (meta)class of undefined functions.
    """
    def __new__(mcl, name, bases=(AppliedUndef,), __dict__=None, **kwargs):
        __dict__ = __dict__ or {}
        # Allow Function('f', real=True)
        __dict__.update({'is_' + arg: val for arg, val in kwargs.items() if arg in _assume_defined})
        # You can add other attributes, although they do have to be hashable
        # (but seriously, if you want to add anything other than assumptions,
        # just subclass Function)
        __dict__.update(kwargs)
        # Save these for __eq__
        __dict__.update({'_extra_kwargs': kwargs})
        __dict__['__module__'] = None # For pickling
        ret = super(UndefinedFunction, mcl).__new__(mcl, name, bases, __dict__)
        ret.name = name
        return ret

    def __instancecheck__(cls, instance):
        return cls in type(instance).__mro__

    _extra_kwargs = {}

    def __hash__(self):
        return hash((self.class_key(), frozenset(self._extra_kwargs.items())))

    def __eq__(self, other):
        return (isinstance(other, self.__class__) and
            self.class_key() == other.class_key() and
            self._extra_kwargs == other._extra_kwargs)

    def __ne__(self, other):
        return not self == other


class WildFunction(Function, AtomicExpr):
    """
    A WildFunction function matches any function (with its arguments).

    Examples
    ========

    >>> from sympy import WildFunction, Function, cos
    >>> from sympy.abc import x, y
    >>> F = WildFunction('F')
    >>> f = Function('f')
    >>> F.nargs
    Naturals0
    >>> x.match(F)
    >>> F.match(F)
    {F_: F_}
    >>> f(x).match(F)
    {F_: f(x)}
    >>> cos(x).match(F)
    {F_: cos(x)}
    >>> f(x, y).match(F)
    {F_: f(x, y)}

    To match functions with a given number of arguments, set ``nargs`` to the
    desired value at instantiation:

    >>> F = WildFunction('F', nargs=2)
    >>> F.nargs
    {2}
    >>> f(x).match(F)
    >>> f(x, y).match(F)
    {F_: f(x, y)}

    To match functions with a range of arguments, set ``nargs`` to a tuple
    containing the desired number of arguments, e.g. if ``nargs = (1, 2)``
    then functions with 1 or 2 arguments will be matched.

    >>> F = WildFunction('F', nargs=(1, 2))
    >>> F.nargs
    {1, 2}
    >>> f(x).match(F)
    {F_: f(x)}
    >>> f(x, y).match(F)
    {F_: f(x, y)}
    >>> f(x, y, 1).match(F)

    """

    include = set()

    def __init__(cls, name, **assumptions):
        from sympy.sets.sets import Set, FiniteSet
        cls.name = name
        nargs = assumptions.pop('nargs', S.Naturals0)
        if not isinstance(nargs, Set):
            # Canonicalize nargs here.  See also FunctionClass.
            if is_sequence(nargs):
                nargs = tuple(ordered(set(nargs)))
            elif nargs is not None:
                nargs = (as_int(nargs),)
            nargs = FiniteSet(*nargs)
        cls.nargs = nargs

    def matches(self, expr, repl_dict={}, old=False):
        if not isinstance(expr, (AppliedUndef, Function)):
            return None
        if len(expr.args) not in self.nargs:
            return None

        repl_dict = repl_dict.copy()
        repl_dict[self] = expr
        return repl_dict


class Derivative(Expr):
    """
    Carries out differentiation of the given expression with respect to symbols.

    Examples
    ========

    >>> from sympy import Derivative, Function, symbols, Subs
    >>> from sympy.abc import x, y
    >>> f, g = symbols('f g', cls=Function)

    >>> Derivative(x**2, x, evaluate=True)
    2*x

    Denesting of derivatives retains the ordering of variables:

        >>> Derivative(Derivative(f(x, y), y), x)
        Derivative(f(x, y), y, x)

    Contiguously identical symbols are merged into a tuple giving
    the symbol and the count:

        >>> Derivative(f(x), x, x, y, x)
        Derivative(f(x), (x, 2), y, x)

    If the derivative cannot be performed, and evaluate is True, the
    order of the variables of differentiation will be made canonical:

        >>> Derivative(f(x, y), y, x, evaluate=True)
        Derivative(f(x, y), x, y)

    Derivatives with respect to undefined functions can be calculated:

        >>> Derivative(f(x)**2, f(x), evaluate=True)
        2*f(x)

    Such derivatives will show up when the chain rule is used to
    evalulate a derivative:

        >>> f(g(x)).diff(x)
        Derivative(f(g(x)), g(x))*Derivative(g(x), x)

    Substitution is used to represent derivatives of functions with
    arguments that are not symbols or functions:

        >>> f(2*x + 3).diff(x) == 2*Subs(f(y).diff(y), y, 2*x + 3)
        True

    Notes
    =====

    Simplification of high-order derivatives:

    Because there can be a significant amount of simplification that can be
    done when multiple differentiations are performed, results will be
    automatically simplified in a fairly conservative fashion unless the
    keyword ``simplify`` is set to False.

        >>> from sympy import cos, sin, sqrt, diff, Function, symbols
        >>> from sympy.abc import x, y, z
        >>> f, g = symbols('f,g', cls=Function)

        >>> e = sqrt((x + 1)**2 + x)
        >>> diff(e, (x, 5), simplify=False).count_ops()
        136
        >>> diff(e, (x, 5)).count_ops()
        30

    Ordering of variables:

    If evaluate is set to True and the expression cannot be evaluated, the
    list of differentiation symbols will be sorted, that is, the expression is
    assumed to have continuous derivatives up to the order asked.

    Derivative wrt non-Symbols:

    For the most part, one may not differentiate wrt non-symbols.
    For example, we do not allow differentiation wrt `x*y` because
    there are multiple ways of structurally defining where x*y appears
    in an expression: a very strict definition would make
    (x*y*z).diff(x*y) == 0. Derivatives wrt defined functions (like
    cos(x)) are not allowed, either:

        >>> (x*y*z).diff(x*y)
        Traceback (most recent call last):
        ...
        ValueError: Can't calculate derivative wrt x*y.

    To make it easier to work with variational calculus, however,
    derivatives wrt AppliedUndef and Derivatives are allowed.
    For example, in the Euler-Lagrange method one may write
    F(t, u, v) where u = f(t) and v = f'(t). These variables can be
    written explicity as functions of time::

        >>> from sympy.abc import t
        >>> F = Function('F')
        >>> U = f(t)
        >>> V = U.diff(t)

    The derivative wrt f(t) can be obtained directly:

        >>> direct = F(t, U, V).diff(U)

    When differentiation wrt a non-Symbol is attempted, the non-Symbol
    is temporarily converted to a Symbol while the differentiation
    is performed and the same answer is obtained:

        >>> indirect = F(t, U, V).subs(U, x).diff(x).subs(x, U)
        >>> assert direct == indirect

    The implication of this non-symbol replacement is that all
    functions are treated as independent of other functions and the
    symbols are independent of the functions that contain them::

        >>> x.diff(f(x))
        0
        >>> g(x).diff(f(x))
        0

    It also means that derivatives are assumed to depend only
    on the variables of differentiation, not on anything contained
    within the expression being differentiated::

        >>> F = f(x)
        >>> Fx = F.diff(x)
        >>> Fx.diff(F)  # derivative depends on x, not F
        0
        >>> Fxx = Fx.diff(x)
        >>> Fxx.diff(Fx)  # derivative depends on x, not Fx
        0

    The last example can be made explicit by showing the replacement
    of Fx in Fxx with y:

        >>> Fxx.subs(Fx, y)
        Derivative(y, x)

        Since that in itself will evaluate to zero, differentiating
        wrt Fx will also be zero:

        >>> _.doit()
        0

    Replacing undefined functions with concrete expressions

    One must be careful to replace undefined functions with expressions
    that contain variables consistent with the function definition and
    the variables of differentiation or else insconsistent result will
    be obtained. Consider the following example:

    >>> eq = f(x)*g(y)
    >>> eq.subs(f(x), x*y).diff(x, y).doit()
    y*Derivative(g(y), y) + g(y)
    >>> eq.diff(x, y).subs(f(x), x*y).doit()
    y*Derivative(g(y), y)

    The results differ because `f(x)` was replaced with an expression
    that involved both variables of differentiation. In the abstract
    case, differentiation of `f(x)` by `y` is 0; in the concrete case,
    the presence of `y` made that derivative nonvanishing and produced
    the extra `g(y)` term.

    Defining differentiation for an object

    An object must define ._eval_derivative(symbol) method that returns
    the differentiation result. This function only needs to consider the
    non-trivial case where expr contains symbol and it should call the diff()
    method internally (not _eval_derivative); Derivative should be the only
    one to call _eval_derivative.

    Any class can allow derivatives to be taken with respect to
    itself (while indicating its scalar nature). See the
    docstring of Expr._diff_wrt.

    See Also
    ========
    _sort_variable_count
    """

    is_Derivative = True

    @property
    def _diff_wrt(self):
        """An expression may be differentiated wrt a Derivative if
        it is in elementary form.

        Examples
        ========

        >>> from sympy import Function, Derivative, cos
        >>> from sympy.abc import x
        >>> f = Function('f')

        >>> Derivative(f(x), x)._diff_wrt
        True
        >>> Derivative(cos(x), x)._diff_wrt
        False
        >>> Derivative(x + 1, x)._diff_wrt
        False

        A Derivative might be an unevaluated form of what will not be
        a valid variable of differentiation if evaluated. For example,

        >>> Derivative(f(f(x)), x).doit()
        Derivative(f(x), x)*Derivative(f(f(x)), f(x))

        Such an expression will present the same ambiguities as arise
        when dealing with any other product, like `2*x`, so `_diff_wrt`
        is False:

        >>> Derivative(f(f(x)), x)._diff_wrt
        False
        """
        return self.expr._diff_wrt and isinstance(self.doit(), Derivative)

    def __new__(cls, expr, *variables, **kwargs):

        from sympy.matrices.common import MatrixCommon
        from sympy import Integer, MatrixExpr
        from sympy.tensor.array import Array, NDimArray, derive_by_array
        from sympy.utilities.misc import filldedent

        expr = sympify(expr)
        symbols_or_none = getattr(expr, "free_symbols", None)
        has_symbol_set = isinstance(symbols_or_none, set)

        if not has_symbol_set:
            raise ValueError(filldedent('''
                Since there are no variables in the expression %s,
                it cannot be differentiated.''' % expr))

        # determine value for variables if it wasn't given
        if not variables:
            variables = expr.free_symbols
            if len(variables) != 1:
                if expr.is_number:
                    return S.Zero
                if len(variables) == 0:
                    raise ValueError(filldedent('''
                        Since there are no variables in the expression,
                        the variable(s) of differentiation must be supplied
                        to differentiate %s''' % expr))
                else:
                    raise ValueError(filldedent('''
                        Since there is more than one variable in the
                        expression, the variable(s) of differentiation
                        must be supplied to differentiate %s''' % expr))

        # Standardize the variables by sympifying them:
        variables = list(sympify(variables))

        # Split the list of variables into a list of the variables we are diff
        # wrt, where each element of the list has the form (s, count) where
        # s is the entity to diff wrt and count is the order of the
        # derivative.
        variable_count = []
        array_likes = (tuple, list, Tuple)

        for i, v in enumerate(variables):
            if isinstance(v, Integer):
                if i == 0:
                    raise ValueError("First variable cannot be a number: %i" % v)
                count = v
                prev, prevcount = variable_count[-1]
                if prevcount != 1:
                    raise TypeError("tuple {0} followed by number {1}".format((prev, prevcount), v))
                if count == 0:
                    variable_count.pop()
                else:
                    variable_count[-1] = Tuple(prev, count)
            else:
                if isinstance(v, array_likes):
                    if len(v) == 0:
                        # Ignore empty tuples: Derivative(expr, ... , (), ... )
                        continue
                    if isinstance(v[0], array_likes):
                        # Derive by array: Derivative(expr, ... , [[x, y, z]], ... )
                        if len(v) == 1:
                            v = Array(v[0])
                            count = 1
                        else:
                            v, count = v
                            v = Array(v)
                    else:
                        v, count = v
                    if count == 0:
                        continue
                else:
                    count = 1
                variable_count.append(Tuple(v, count))

        # light evaluation of contiguous, identical
        # items: (x, 1), (x, 1) -> (x, 2)
        merged = []
        for t in variable_count:
            v, c = t
            if c.is_negative:
                raise ValueError(
                    'order of differentiation must be nonnegative')
            if merged and merged[-1][0] == v:
                c += merged[-1][1]
                if not c:
                    merged.pop()
                else:
                    merged[-1] = Tuple(v, c)
            else:
                merged.append(t)
        variable_count = merged

        # sanity check of variables of differentation; we waited
        # until the counts were computed since some variables may
        # have been removed because the count was 0
        for v, c in variable_count:
            # v must have _diff_wrt True
            if not v._diff_wrt:
                __ = ''  # filler to make error message neater
                raise ValueError(filldedent('''
                    Can't calculate derivative wrt %s.%s''' % (v,
                    __)))

        # We make a special case for 0th derivative, because there is no
        # good way to unambiguously print this.
        if len(variable_count) == 0:
            return expr

        evaluate = kwargs.get('evaluate', False)

        if evaluate:
            if isinstance(expr, Derivative):
                expr = expr.canonical
            variable_count = [
                (v.canonical if isinstance(v, Derivative) else v, c)
                for v, c in variable_count]

            # Look for a quick exit if there are symbols that don't appear in
            # expression at all. Note, this cannot check non-symbols like
            # Derivatives as those can be created by intermediate
            # derivatives.
            zero = False
            free = expr.free_symbols
            for v, c in variable_count:
                vfree = v.free_symbols
                if c.is_positive and vfree:
                    if isinstance(v, AppliedUndef):
                        # these match exactly since
                        # x.diff(f(x)) == g(x).diff(f(x)) == 0
                        # and are not created by differentiation
                        D = Dummy()
                        if not expr.xreplace({v: D}).has(D):
                            zero = True
                            break
                    elif isinstance(v, MatrixExpr):
                        zero = False
                        break
                    elif isinstance(v, Symbol) and v not in free:
                        zero = True
                        break
                    else:
                        if not free & vfree:
                            # e.g. v is IndexedBase or Matrix
                            zero = True
                            break
            if zero:
                if isinstance(expr, (MatrixCommon, NDimArray)):
                    return expr.zeros(*expr.shape)
                elif expr.is_scalar:
                    return S.Zero

            # make the order of symbols canonical
            #TODO: check if assumption of discontinuous derivatives exist
            variable_count = cls._sort_variable_count(variable_count)

        # denest
        if isinstance(expr, Derivative):
            variable_count = list(expr.variable_count) + variable_count
            expr = expr.expr
            return Derivative(expr, *variable_count, **kwargs)

        # we return here if evaluate is False or if there is no
        # _eval_derivative method
        if not evaluate or not hasattr(expr, '_eval_derivative'):
            # return an unevaluated Derivative
            if evaluate and variable_count == [(expr, 1)] and expr.is_scalar:
                # special hack providing evaluation for classes
                # that have defined is_scalar=True but have no
                # _eval_derivative defined
                return S.One
            return Expr.__new__(cls, expr, *variable_count)

        # evaluate the derivative by calling _eval_derivative method
        # of expr for each variable
        # -------------------------------------------------------------
        nderivs = 0  # how many derivatives were performed
        unhandled = []
        for i, (v, count) in enumerate(variable_count):

            old_expr = expr
            old_v = None

            is_symbol = v.is_symbol or isinstance(v,
                (Iterable, Tuple, MatrixCommon, NDimArray))

            if not is_symbol:
                old_v = v
                v = Dummy('xi')
                expr = expr.xreplace({old_v: v})
                # Derivatives and UndefinedFunctions are independent
                # of all others
                clashing = not (isinstance(old_v, Derivative) or \
                    isinstance(old_v, AppliedUndef))
                if not v in expr.free_symbols and not clashing:
                    return expr.diff(v)  # expr's version of 0
                if not old_v.is_scalar and not hasattr(
                        old_v, '_eval_derivative'):
                    # special hack providing evaluation for classes
                    # that have defined is_scalar=True but have no
                    # _eval_derivative defined
                    expr *= old_v.diff(old_v)

            # Evaluate the derivative `n` times.  If
            # `_eval_derivative_n_times` is not overridden by the current
            # object, the default in `Basic` will call a loop over
            # `_eval_derivative`:
            obj = expr._eval_derivative_n_times(v, count)
            if obj is not None and obj.is_zero:
                return obj

            nderivs += count

            if old_v is not None:
                if obj is not None:
                    # remove the dummy that was used
                    obj = obj.subs(v, old_v)
                # restore expr
                expr = old_expr

            if obj is None:
                # we've already checked for quick-exit conditions
                # that give 0 so the remaining variables
                # are contained in the expression but the expression
                # did not compute a derivative so we stop taking
                # derivatives
                unhandled = variable_count[i:]
                break

            expr = obj

        # what we have so far can be made canonical
        expr = expr.replace(
            lambda x: isinstance(x, Derivative),
            lambda x: x.canonical)

        if unhandled:
            if isinstance(expr, Derivative):
                unhandled = list(expr.variable_count) + unhandled
                expr = expr.expr
            expr = Expr.__new__(cls, expr, *unhandled)

        if (nderivs > 1) == True and kwargs.get('simplify', True):
            from sympy.core.exprtools import factor_terms
            from sympy.simplify.simplify import signsimp
            expr = factor_terms(signsimp(expr))
        return expr

    @property
    def canonical(cls):
        return cls.func(cls.expr,
            *Derivative._sort_variable_count(cls.variable_count))

    @classmethod
    def _sort_variable_count(cls, vc):
        """
        Sort (variable, count) pairs into canonical order while
        retaining order of variables that do not commute during
        differentiation:

        * symbols and functions commute with each other
        * derivatives commute with each other
        * a derivative doesn't commute with anything it contains
        * any other object is not allowed to commute if it has
          free symbols in common with another object

        Examples
        ========

        >>> from sympy import Derivative, Function, symbols, cos
        >>> vsort = Derivative._sort_variable_count
        >>> x, y, z = symbols('x y z')
        >>> f, g, h = symbols('f g h', cls=Function)

        Contiguous items are collapsed into one pair:

        >>> vsort([(x, 1), (x, 1)])
        [(x, 2)]
        >>> vsort([(y, 1), (f(x), 1), (y, 1), (f(x), 1)])
        [(y, 2), (f(x), 2)]

        Ordering is canonical.

        >>> def vsort0(*v):
        ...     # docstring helper to
        ...     # change vi -> (vi, 0), sort, and return vi vals
        ...     return [i[0] for i in vsort([(i, 0) for i in v])]

        >>> vsort0(y, x)
        [x, y]
        >>> vsort0(g(y), g(x), f(y))
        [f(y), g(x), g(y)]

        Symbols are sorted as far to the left as possible but never
        move to the left of a derivative having the same symbol in
        its variables; the same applies to AppliedUndef which are
        always sorted after Symbols:

        >>> dfx = f(x).diff(x)
        >>> assert vsort0(dfx, y) == [y, dfx]
        >>> assert vsort0(dfx, x) == [dfx, x]
        """
        from sympy.utilities.iterables import uniq, topological_sort
        if not vc:
            return []
        vc = list(vc)
        if len(vc) == 1:
            return [Tuple(*vc[0])]
        V = list(range(len(vc)))
        E = []
        v = lambda i: vc[i][0]
        D = Dummy()
        def _block(d, v, wrt=False):
            # return True if v should not come before d else False
            if d == v:
                return wrt
            if d.is_Symbol:
                return False
            if isinstance(d, Derivative):
                # a derivative blocks if any of it's variables contain
                # v; the wrt flag will return True for an exact match
                # and will cause an AppliedUndef to block if v is in
                # the arguments
                if any(_block(k, v, wrt=True)
                        for k in d._wrt_variables):
                    return True
                return False
            if not wrt and isinstance(d, AppliedUndef):
                return False
            if v.is_Symbol:
                return v in d.free_symbols
            if isinstance(v, AppliedUndef):
                return _block(d.xreplace({v: D}), D)
            return d.free_symbols & v.free_symbols
        for i in range(len(vc)):
            for j in range(i):
                if _block(v(j), v(i)):
                    E.append((j,i))
        # this is the default ordering to use in case of ties
        O = dict(zip(ordered(uniq([i for i, c in vc])), range(len(vc))))
        ix = topological_sort((V, E), key=lambda i: O[v(i)])
        # merge counts of contiguously identical items
        merged = []
        for v, c in [vc[i] for i in ix]:
            if merged and merged[-1][0] == v:
                merged[-1][1] += c
            else:
                merged.append([v, c])
        return [Tuple(*i) for i in merged]

    def _eval_is_commutative(self):
        return self.expr.is_commutative

    def _eval_derivative(self, v):
        # If v (the variable of differentiation) is not in
        # self.variables, we might be able to take the derivative.
        if v not in self._wrt_variables:
            dedv = self.expr.diff(v)
            if isinstance(dedv, Derivative):
                return dedv.func(dedv.expr, *(self.variable_count + dedv.variable_count))
            # dedv (d(self.expr)/dv) could have simplified things such that the
            # derivative wrt things in self.variables can now be done. Thus,
            # we set evaluate=True to see if there are any other derivatives
            # that can be done. The most common case is when dedv is a simple
            # number so that the derivative wrt anything else will vanish.
            return self.func(dedv, *self.variables, evaluate=True)
        # In this case v was in self.variables so the derivative wrt v has
        # already been attempted and was not computed, either because it
        # couldn't be or evaluate=False originally.
        variable_count = list(self.variable_count)
        variable_count.append((v, 1))
        return self.func(self.expr, *variable_count, evaluate=False)

    def doit(self, **hints):
        expr = self.expr
        if hints.get('deep', True):
            expr = expr.doit(**hints)
        hints['evaluate'] = True
        rv = self.func(expr, *self.variable_count, **hints)
        if rv!= self and rv.has(Derivative):
            rv =  rv.doit(**hints)
        return rv

    @_sympifyit('z0', NotImplementedError)
    def doit_numerically(self, z0):
        """
        Evaluate the derivative at z numerically.

        When we can represent derivatives at a point, this should be folded
        into the normal evalf. For now, we need a special method.
        """
        if len(self.free_symbols) != 1 or len(self.variables) != 1:
            raise NotImplementedError('partials and higher order derivatives')
        z = list(self.free_symbols)[0]

        def eval(x):
            f0 = self.expr.subs(z, Expr._from_mpmath(x, prec=mpmath.mp.prec))
            f0 = f0.evalf(mlib.libmpf.prec_to_dps(mpmath.mp.prec))
            return f0._to_mpmath(mpmath.mp.prec)
        return Expr._from_mpmath(mpmath.diff(eval,
                                             z0._to_mpmath(mpmath.mp.prec)),
                                 mpmath.mp.prec)

    @property
    def expr(self):
        return self._args[0]

    @property
    def _wrt_variables(self):
        # return the variables of differentiation without
        # respect to the type of count (int or symbolic)
        return [i[0] for i in self.variable_count]

    @property
    def variables(self):
        # TODO: deprecate?  YES, make this 'enumerated_variables' and
        #       name _wrt_variables as variables
        # TODO: support for `d^n`?
        rv = []
        for v, count in self.variable_count:
            if not count.is_Integer:
                raise TypeError(filldedent('''
                Cannot give expansion for symbolic count. If you just
                want a list of all variables of differentiation, use
                _wrt_variables.'''))
            rv.extend([v]*count)
        return tuple(rv)

    @property
    def variable_count(self):
        return self._args[1:]

    @property
    def derivative_count(self):
        return sum([count for var, count in self.variable_count], 0)

    @property
    def free_symbols(self):
        return self.expr.free_symbols

    def _eval_subs(self, old, new):
        # The substitution (old, new) cannot be done inside
        # Derivative(expr, vars) for a variety of reasons
        # as handled below.
        if old in self._wrt_variables:
            # first handle the counts
            expr = self.func(self.expr, *[(v, c.subs(old, new))
                for v, c in self.variable_count])
            if expr != self:
                return expr._eval_subs(old, new)
            # quick exit case
            if not getattr(new, '_diff_wrt', False):
                # case (0): new is not a valid variable of
                # differentiation
                if isinstance(old, Symbol):
                    # don't introduce a new symbol if the old will do
                    return Subs(self, old, new)
                else:
                    xi = Dummy('xi')
                    return Subs(self.xreplace({old: xi}), xi, new)

        # If both are Derivatives with the same expr, check if old is
        # equivalent to self or if old is a subderivative of self.
        if old.is_Derivative and old.expr == self.expr:
            if self.canonical == old.canonical:
                return new

            # collections.Counter doesn't have __le__
            def _subset(a, b):
                return all((a[i] <= b[i]) == True for i in a)

            old_vars = Counter(dict(reversed(old.variable_count)))
            self_vars = Counter(dict(reversed(self.variable_count)))
            if _subset(old_vars, self_vars):
                return Derivative(new, *(self_vars - old_vars).items()).canonical

        args = list(self.args)
        newargs = list(x._subs(old, new) for x in args)
        if args[0] == old:
            # complete replacement of self.expr
            # we already checked that the new is valid so we know
            # it won't be a problem should it appear in variables
            return Derivative(*newargs)

        if newargs[0] != args[0]:
            # case (1) can't change expr by introducing something that is in
            # the _wrt_variables if it was already in the expr
            # e.g.
            # for Derivative(f(x, g(y)), y), x cannot be replaced with
            # anything that has y in it; for f(g(x), g(y)).diff(g(y))
            # g(x) cannot be replaced with anything that has g(y)
            syms = {vi: Dummy() for vi in self._wrt_variables
                if not vi.is_Symbol}
            wrt = set(syms.get(vi, vi) for vi in self._wrt_variables)
            forbidden = args[0].xreplace(syms).free_symbols & wrt
            nfree = new.xreplace(syms).free_symbols
            ofree = old.xreplace(syms).free_symbols
            if (nfree - ofree) & forbidden:
                return Subs(self, old, new)

        viter = ((i, j) for ((i, _), (j, _)) in zip(newargs[1:], args[1:]))
        if any(i != j for i, j in viter):  # a wrt-variable change
            # case (2) can't change vars by introducing a variable
            # that is contained in expr, e.g.
            # for Derivative(f(z, g(h(x), y)), y), y cannot be changed to
            # x, h(x), or g(h(x), y)
            for a in _atomic(self.expr, recursive=True):
                for i in range(1, len(newargs)):
                    vi, _ = newargs[i]
                    if a == vi and vi != args[i][0]:
                        return Subs(self, old, new)
            # more arg-wise checks
            vc = newargs[1:]
            oldv = self._wrt_variables
            newe = self.expr
            subs = []
            for i, (vi, ci) in enumerate(vc):
                if not vi._diff_wrt:
                    # case (3) invalid differentiation expression so
                    # create a replacement dummy
                    xi = Dummy('xi_%i' % i)
                    # replace the old valid variable with the dummy
                    # in the expression
                    newe = newe.xreplace({oldv[i]: xi})
                    # and replace the bad variable with the dummy
                    vc[i] = (xi, ci)
                    # and record the dummy with the new (invalid)
                    # differentiation expression
                    subs.append((xi, vi))

            if subs:
                # handle any residual substitution in the expression
                newe = newe._subs(old, new)
                # return the Subs-wrapped derivative
                return Subs(Derivative(newe, *vc), *zip(*subs))

        # everything was ok
        return Derivative(*newargs)

    def _eval_lseries(self, x, logx):
        dx = self.variables
        for term in self.expr.lseries(x, logx=logx):
            yield self.func(term, *dx)

    def _eval_nseries(self, x, n, logx):
        arg = self.expr.nseries(x, n=n, logx=logx)
        o = arg.getO()
        dx = self.variables
        rv = [self.func(a, *dx) for a in Add.make_args(arg.removeO())]
        if o:
            rv.append(o/x)
        return Add(*rv)

    def _eval_as_leading_term(self, x):
        series_gen = self.expr.lseries(x)
        d = S.Zero
        for leading_term in series_gen:
            d = diff(leading_term, *self.variables)
            if d != 0:
                break
        return d

    def _sage_(self):
        import sage.all as sage
        args = [arg._sage_() for arg in self.args]
        return sage.derivative(*args)

    def as_finite_difference(self, points=1, x0=None, wrt=None):
        """ Expresses a Derivative instance as a finite difference.

        Parameters
        ==========
        points : sequence or coefficient, optional
            If sequence: discrete values (length >= order+1) of the
            independent variable used for generating the finite
            difference weights.
            If it is a coefficient, it will be used as the step-size
            for generating an equidistant sequence of length order+1
            centered around ``x0``. Default: 1 (step-size 1)
        x0 : number or Symbol, optional
            the value of the independent variable (``wrt``) at which the
            derivative is to be approximated. Default: same as ``wrt``.
        wrt : Symbol, optional
            "with respect to" the variable for which the (partial)
            derivative is to be approximated for. If not provided it
            is required that the derivative is ordinary. Default: ``None``.


        Examples
        ========
        >>> from sympy import symbols, Function, exp, sqrt, Symbol
        >>> x, h = symbols('x h')
        >>> f = Function('f')
        >>> f(x).diff(x).as_finite_difference()
        -f(x - 1/2) + f(x + 1/2)

        The default step size and number of points are 1 and
        ``order + 1`` respectively. We can change the step size by
        passing a symbol as a parameter:

        >>> f(x).diff(x).as_finite_difference(h)
        -f(-h/2 + x)/h + f(h/2 + x)/h

        We can also specify the discretized values to be used in a
        sequence:

        >>> f(x).diff(x).as_finite_difference([x, x+h, x+2*h])
        -3*f(x)/(2*h) + 2*f(h + x)/h - f(2*h + x)/(2*h)

        The algorithm is not restricted to use equidistant spacing, nor
        do we need to make the approximation around ``x0``, but we can get
        an expression estimating the derivative at an offset:

        >>> e, sq2 = exp(1), sqrt(2)
        >>> xl = [x-h, x+h, x+e*h]
        >>> f(x).diff(x, 1).as_finite_difference(xl, x+h*sq2)  # doctest: +ELLIPSIS
        2*h*((h + sqrt(2)*h)/(2*h) - (-sqrt(2)*h + h)/(2*h))*f(E*h + x)/...

        Partial derivatives are also supported:

        >>> y = Symbol('y')
        >>> d2fdxdy=f(x,y).diff(x,y)
        >>> d2fdxdy.as_finite_difference(wrt=x)
        -Derivative(f(x - 1/2, y), y) + Derivative(f(x + 1/2, y), y)

        We can apply ``as_finite_difference`` to ``Derivative`` instances in
        compound expressions using ``replace``:

        >>> (1 + 42**f(x).diff(x)).replace(lambda arg: arg.is_Derivative,
        ...     lambda arg: arg.as_finite_difference())
        42**(-f(x - 1/2) + f(x + 1/2)) + 1


        See also
        ========

        sympy.calculus.finite_diff.apply_finite_diff
        sympy.calculus.finite_diff.differentiate_finite
        sympy.calculus.finite_diff.finite_diff_weights

        """
        from ..calculus.finite_diff import _as_finite_diff
        return _as_finite_diff(self, points, x0, wrt)


class Lambda(Expr):
    """
    Lambda(x, expr) represents a lambda function similar to Python's
    'lambda x: expr'. A function of several variables is written as
    Lambda((x, y, ...), expr).

    A simple example:

    >>> from sympy import Lambda
    >>> from sympy.abc import x
    >>> f = Lambda(x, x**2)
    >>> f(4)
    16

    For multivariate functions, use:

    >>> from sympy.abc import y, z, t
    >>> f2 = Lambda((x, y, z, t), x + y**z + t**z)
    >>> f2(1, 2, 3, 4)
    73

    A handy shortcut for lots of arguments:

    >>> p = x, y, z
    >>> f = Lambda(p, x + y*z)
    >>> f(*p)
    x + y*z

    """
    is_Function = True

    def __new__(cls, variables, expr):
        from sympy.sets.sets import FiniteSet
        v = list(variables) if iterable(variables) else [variables]
        for i in v:
            if not getattr(i, 'is_symbol', False):
                raise TypeError('variable is not a symbol: %s' % i)
        if len(v) == 1 and v[0] == expr:
            return S.IdentityFunction

        obj = Expr.__new__(cls, Tuple(*v), sympify(expr))
        obj.nargs = FiniteSet(len(v))
        return obj

    @property
    def variables(self):
        """The variables used in the internal representation of the function"""
        return self._args[0]

    bound_symbols = variables

    @property
    def expr(self):
        """The return value of the function"""
        return self._args[1]

    @property
    def free_symbols(self):
        return self.expr.free_symbols - set(self.variables)

    def __call__(self, *args):
        n = len(args)
        if n not in self.nargs:  # Lambda only ever has 1 value in nargs
            # XXX: exception message must be in exactly this format to
            # make it work with NumPy's functions like vectorize(). See,
            # for example, https://github.com/numpy/numpy/issues/1697.
            # The ideal solution would be just to attach metadata to
            # the exception and change NumPy to take advantage of this.
            ## XXX does this apply to Lambda? If not, remove this comment.
            temp = ('%(name)s takes exactly %(args)s '
                   'argument%(plural)s (%(given)s given)')
            raise TypeError(temp % {
                'name': self,
                'args': list(self.nargs)[0],
                'plural': 's'*(list(self.nargs)[0] != 1),
                'given': n})
        return self.expr.xreplace(dict(list(zip(self.variables, args))))

    def __eq__(self, other):
        if not isinstance(other, Lambda):
            return False
        if self.nargs != other.nargs:
            return False

        selfexpr = self.args[1]
        otherexpr = other.args[1]
        otherexpr = otherexpr.xreplace(dict(list(zip(other.args[0], self.args[0]))))
        return selfexpr == otherexpr

    def __ne__(self, other):
        return not(self == other)

    def __hash__(self):
        return super(Lambda, self).__hash__()

    def _hashable_content(self):
        return (self.expr.xreplace(self.canonical_variables),)

    @property
    def is_identity(self):
        """Return ``True`` if this ``Lambda`` is an identity function. """
        if len(self.args) == 2:
            return self.args[0] == self.args[1]
        else:
            return None


class Subs(Expr):
    """
    Represents unevaluated substitutions of an expression.

    ``Subs(expr, x, x0)`` receives 3 arguments: an expression, a variable or
    list of distinct variables and a point or list of evaluation points
    corresponding to those variables.

    ``Subs`` objects are generally useful to represent unevaluated derivatives
    calculated at a point.

    The variables may be expressions, but they are subjected to the limitations
    of subs(), so it is usually a good practice to use only symbols for
    variables, since in that case there can be no ambiguity.

    There's no automatic expansion - use the method .doit() to effect all
    possible substitutions of the object and also of objects inside the
    expression.

    When evaluating derivatives at a point that is not a symbol, a Subs object
    is returned. One is also able to calculate derivatives of Subs objects - in
    this case the expression is always expanded (for the unevaluated form, use
    Derivative()).

    Examples
    ========

    >>> from sympy import Subs, Function, sin, cos
    >>> from sympy.abc import x, y, z
    >>> f = Function('f')

    Subs are created when a particular substitution cannot be made. The
    x in the derivative cannot be replaced with 0 because 0 is not a
    valid variables of differentiation:

    >>> f(x).diff(x).subs(x, 0)
    Subs(Derivative(f(x), x), x, 0)

    Once f is known, the derivative and evaluation at 0 can be done:

    >>> _.subs(f, sin).doit() == sin(x).diff(x).subs(x, 0) == cos(0)
    True

    Subs can also be created directly with one or more variables:

    >>> Subs(f(x)*sin(y) + z, (x, y), (0, 1))
    Subs(z + f(x)*sin(y), (x, y), (0, 1))
    >>> _.doit()
    z + f(0)*sin(1)

    Notes
    =====

    In order to allow expressions to combine before doit is done, a
    representation of the Subs expression is used internally to make
    expressions that are superficially different compare the same:

    >>> a, b = Subs(x, x, 0), Subs(y, y, 0)
    >>> a + b
    2*Subs(x, x, 0)

    This can lead to unexpected consequences when using methods
    like `has` that are cached:

    >>> s = Subs(x, x, 0)
    >>> s.has(x), s.has(y)
    (True, False)
    >>> ss = s.subs(x, y)
    >>> ss.has(x), ss.has(y)
    (True, False)
    >>> s, ss
    (Subs(x, x, 0), Subs(y, y, 0))
    """
    def __new__(cls, expr, variables, point, **assumptions):
        from sympy import Symbol

        if not is_sequence(variables, Tuple):
            variables = [variables]
        variables = Tuple(*variables)

        if has_dups(variables):
            repeated = [str(v) for v, i in Counter(variables).items() if i > 1]
            __ = ', '.join(repeated)
            raise ValueError(filldedent('''
                The following expressions appear more than once: %s
                ''' % __))

        point = Tuple(*(point if is_sequence(point, Tuple) else [point]))

        if len(point) != len(variables):
            raise ValueError('Number of point values must be the same as '
                             'the number of variables.')

        if not point:
            return sympify(expr)

        # denest
        if isinstance(expr, Subs):
            variables = expr.variables + variables
            point = expr.point + point
            expr = expr.expr
        else:
            expr = sympify(expr)

        # use symbols with names equal to the point value (with preppended _)
        # to give a variable-independent expression
        pre = "_"
        pts = sorted(set(point), key=default_sort_key)
        from sympy.printing import StrPrinter
        class CustomStrPrinter(StrPrinter):
            def _print_Dummy(self, expr):
                return str(expr) + str(expr.dummy_index)
        def mystr(expr, **settings):
            p = CustomStrPrinter(settings)
            return p.doprint(expr)
        while 1:
            s_pts = {p: Symbol(pre + mystr(p)) for p in pts}
            reps = [(v, s_pts[p])
                for v, p in zip(variables, point)]
            # if any underscore-preppended symbol is already a free symbol
            # and is a variable with a different point value, then there
            # is a clash, e.g. _0 clashes in Subs(_0 + _1, (_0, _1), (1, 0))
            # because the new symbol that would be created is _1 but _1
            # is already mapped to 0 so __0 and __1 are used for the new
            # symbols
            if any(r in expr.free_symbols and
                   r in variables and
                   Symbol(pre + mystr(point[variables.index(r)])) != r
                   for _, r in reps):
                pre += "_"
                continue
            break

        obj = Expr.__new__(cls, expr, Tuple(*variables), point)
        obj._expr = expr.xreplace(dict(reps))
        return obj

    def _eval_is_commutative(self):
        return self.expr.is_commutative

    def doit(self, **hints):
        e, v, p = self.args

        # remove self mappings
        for i, (vi, pi) in enumerate(zip(v, p)):
            if vi == pi:
                v = v[:i] + v[i + 1:]
                p = p[:i] + p[i + 1:]
        if not v:
            return self.expr

        if isinstance(e, Derivative):
            # apply functions first, e.g. f -> cos
            undone = []
            for i, vi in enumerate(v):
                if isinstance(vi, FunctionClass):
                    e = e.subs(vi, p[i])
                else:
                    undone.append((vi, p[i]))
            if not isinstance(e, Derivative):
                e = e.doit()
            if isinstance(e, Derivative):
                # do Subs that aren't related to differentiation
                undone2 = []
                D = Dummy()
                for vi, pi in undone:
                    if D not in e.xreplace({vi: D}).free_symbols:
                        e = e.subs(vi, pi)
                    else:
                        undone2.append((vi, pi))
                undone = undone2
                # differentiate wrt variables that are present
                wrt = []
                D = Dummy()
                expr = e.expr
                free = expr.free_symbols
                for vi, ci in e.variable_count:
                    if isinstance(vi, Symbol) and vi in free:
                        expr = expr.diff((vi, ci))
                    elif D in expr.subs(vi, D).free_symbols:
                        expr = expr.diff((vi, ci))
                    else:
                        wrt.append((vi, ci))
                # inject remaining subs
                rv = expr.subs(undone)
                # do remaining differentiation *in order given*
                for vc in wrt:
                    rv = rv.diff(vc)
            else:
                # inject remaining subs
                rv = e.subs(undone)
        else:
            rv = e.doit(**hints).subs(list(zip(v, p)))

        if hints.get('deep', True) and rv != self:
            rv = rv.doit(**hints)
        return rv

    def evalf(self, prec=None, **options):
        return self.doit().evalf(prec, **options)

    n = evalf

    @property
    def variables(self):
        """The variables to be evaluated"""
        return self._args[1]

    bound_symbols = variables

    @property
    def expr(self):
        """The expression on which the substitution operates"""
        return self._args[0]

    @property
    def point(self):
        """The values for which the variables are to be substituted"""
        return self._args[2]

    @property
    def free_symbols(self):
        return (self.expr.free_symbols - set(self.variables) |
            set(self.point.free_symbols))

    @property
    def expr_free_symbols(self):
        return (self.expr.expr_free_symbols - set(self.variables) |
            set(self.point.expr_free_symbols))

    def __eq__(self, other):
        if not isinstance(other, Subs):
            return False
        return self._hashable_content() == other._hashable_content()

    def __ne__(self, other):
        return not(self == other)

    def __hash__(self):
        return super(Subs, self).__hash__()

    def _hashable_content(self):
        return (self._expr.xreplace(self.canonical_variables),
            ) + tuple(ordered([(v, p) for v, p in
            zip(self.variables, self.point) if not self.expr.has(v)]))

    def _eval_subs(self, old, new):
        # Subs doit will do the variables in order; the semantics
        # of subs for Subs is have the following invariant for
        # Subs object foo:
        #    foo.doit().subs(reps) == foo.subs(reps).doit()
        pt = list(self.point)
        if old in self.variables:
            if _atomic(new) == set([new]) and not any(
                    i.has(new) for i in self.args):
                # the substitution is neutral
                return self.xreplace({old: new})
            # any occurance of old before this point will get
            # handled by replacements from here on
            i = self.variables.index(old)
            for j in range(i, len(self.variables)):
                pt[j] = pt[j]._subs(old, new)
            return self.func(self.expr, self.variables, pt)
        v = [i._subs(old, new) for i in self.variables]
        if v != list(self.variables):
            return self.func(self.expr, self.variables + (old,), pt + [new])
        expr = self.expr._subs(old, new)
        pt = [i._subs(old, new) for i in self.point]
        return self.func(expr, v, pt)

    def _eval_derivative(self, s):
        # Apply the chain rule of the derivative on the substitution variables:
        val = Add.fromiter(p.diff(s) * Subs(self.expr.diff(v), self.variables, self.point).doit() for v, p in zip(self.variables, self.point))

        # Check if there are free symbols in `self.expr`:
        # First get the `expr_free_symbols`, which returns the free symbols
        # that are directly contained in an expression node (i.e. stop
        # searching if the node isn't an expression). At this point turn the
        # expressions into `free_symbols` and check if there are common free
        # symbols in `self.expr` and the deriving factor.
        fs1 = {j for i in self.expr_free_symbols for j in i.free_symbols}
        if len(fs1 & s.free_symbols) > 0:
            val += Subs(self.expr.diff(s), self.variables, self.point).doit()
        return val

    def _eval_nseries(self, x, n, logx):
        if x in self.point:
            # x is the variable being substituted into
            apos = self.point.index(x)
            other = self.variables[apos]
        else:
            other = x
        arg = self.expr.nseries(other, n=n, logx=logx)
        o = arg.getO()
        terms = Add.make_args(arg.removeO())
        rv = Add(*[self.func(a, *self.args[1:]) for a in terms])
        if o:
            rv += o.subs(other, x)
        return rv

    def _eval_as_leading_term(self, x):
        if x in self.point:
            ipos = self.point.index(x)
            xvar = self.variables[ipos]
            return self.expr.as_leading_term(xvar)
        if x in self.variables:
            # if `x` is a dummy variable, it means it won't exist after the
            # substitution has been performed:
            return self
        # The variable is independent of the substitution:
        return self.expr.as_leading_term(x)


def diff(f, *symbols, **kwargs):
    """
    Differentiate f with respect to symbols.

    This is just a wrapper to unify .diff() and the Derivative class; its
    interface is similar to that of integrate().  You can use the same
    shortcuts for multiple variables as with Derivative.  For example,
    diff(f(x), x, x, x) and diff(f(x), x, 3) both return the third derivative
    of f(x).

    You can pass evaluate=False to get an unevaluated Derivative class.  Note
    that if there are 0 symbols (such as diff(f(x), x, 0), then the result will
    be the function (the zeroth derivative), even if evaluate=False.

    Examples
    ========

    >>> from sympy import sin, cos, Function, diff
    >>> from sympy.abc import x, y
    >>> f = Function('f')

    >>> diff(sin(x), x)
    cos(x)
    >>> diff(f(x), x, x, x)
    Derivative(f(x), (x, 3))
    >>> diff(f(x), x, 3)
    Derivative(f(x), (x, 3))
    >>> diff(sin(x)*cos(y), x, 2, y, 2)
    sin(x)*cos(y)

    >>> type(diff(sin(x), x))
    cos
    >>> type(diff(sin(x), x, evaluate=False))
    <class 'sympy.core.function.Derivative'>
    >>> type(diff(sin(x), x, 0))
    sin
    >>> type(diff(sin(x), x, 0, evaluate=False))
    sin

    >>> diff(sin(x))
    cos(x)
    >>> diff(sin(x*y))
    Traceback (most recent call last):
    ...
    ValueError: specify differentiation variables to differentiate sin(x*y)

    Note that ``diff(sin(x))`` syntax is meant only for convenience
    in interactive sessions and should be avoided in library code.

    References
    ==========

    http://reference.wolfram.com/legacy/v5_2/Built-inFunctions/AlgebraicComputation/Calculus/D.html

    See Also
    ========

    Derivative
    sympy.geometry.util.idiff: computes the derivative implicitly

    """
    if hasattr(f, 'diff'):
        return f.diff(*symbols, **kwargs)
    kwargs.setdefault('evaluate', True)
    return Derivative(f, *symbols, **kwargs)


def expand(e, deep=True, modulus=None, power_base=True, power_exp=True,
        mul=True, log=True, multinomial=True, basic=True, **hints):
    r"""
    Expand an expression using methods given as hints.

    Hints evaluated unless explicitly set to False are:  ``basic``, ``log``,
    ``multinomial``, ``mul``, ``power_base``, and ``power_exp`` The following
    hints are supported but not applied unless set to True:  ``complex``,
    ``func``, and ``trig``.  In addition, the following meta-hints are
    supported by some or all of the other hints:  ``frac``, ``numer``,
    ``denom``, ``modulus``, and ``force``.  ``deep`` is supported by all
    hints.  Additionally, subclasses of Expr may define their own hints or
    meta-hints.

    The ``basic`` hint is used for any special rewriting of an object that
    should be done automatically (along with the other hints like ``mul``)
    when expand is called. This is a catch-all hint to handle any sort of
    expansion that may not be described by the existing hint names. To use
    this hint an object should override the ``_eval_expand_basic`` method.
    Objects may also define their own expand methods, which are not run by
    default.  See the API section below.

    If ``deep`` is set to ``True`` (the default), things like arguments of
    functions are recursively expanded.  Use ``deep=False`` to only expand on
    the top level.

    If the ``force`` hint is used, assumptions about variables will be ignored
    in making the expansion.

    Hints
    =====

    These hints are run by default

    mul
    ---

    Distributes multiplication over addition:

    >>> from sympy import cos, exp, sin
    >>> from sympy.abc import x, y, z
    >>> (y*(x + z)).expand(mul=True)
    x*y + y*z

    multinomial
    -----------

    Expand (x + y + ...)**n where n is a positive integer.

    >>> ((x + y + z)**2).expand(multinomial=True)
    x**2 + 2*x*y + 2*x*z + y**2 + 2*y*z + z**2

    power_exp
    ---------

    Expand addition in exponents into multiplied bases.

    >>> exp(x + y).expand(power_exp=True)
    exp(x)*exp(y)
    >>> (2**(x + y)).expand(power_exp=True)
    2**x*2**y

    power_base
    ----------

    Split powers of multiplied bases.

    This only happens by default if assumptions allow, or if the
    ``force`` meta-hint is used:

    >>> ((x*y)**z).expand(power_base=True)
    (x*y)**z
    >>> ((x*y)**z).expand(power_base=True, force=True)
    x**z*y**z
    >>> ((2*y)**z).expand(power_base=True)
    2**z*y**z

    Note that in some cases where this expansion always holds, SymPy performs
    it automatically:

    >>> (x*y)**2
    x**2*y**2

    log
    ---

    Pull out power of an argument as a coefficient and split logs products
    into sums of logs.

    Note that these only work if the arguments of the log function have the
    proper assumptions--the arguments must be positive and the exponents must
    be real--or else the ``force`` hint must be True:

    >>> from sympy import log, symbols
    >>> log(x**2*y).expand(log=True)
    log(x**2*y)
    >>> log(x**2*y).expand(log=True, force=True)
    2*log(x) + log(y)
    >>> x, y = symbols('x,y', positive=True)
    >>> log(x**2*y).expand(log=True)
    2*log(x) + log(y)

    basic
    -----

    This hint is intended primarily as a way for custom subclasses to enable
    expansion by default.

    These hints are not run by default:

    complex
    -------

    Split an expression into real and imaginary parts.

    >>> x, y = symbols('x,y')
    >>> (x + y).expand(complex=True)
    re(x) + re(y) + I*im(x) + I*im(y)
    >>> cos(x).expand(complex=True)
    -I*sin(re(x))*sinh(im(x)) + cos(re(x))*cosh(im(x))

    Note that this is just a wrapper around ``as_real_imag()``.  Most objects
    that wish to redefine ``_eval_expand_complex()`` should consider
    redefining ``as_real_imag()`` instead.

    func
    ----

    Expand other functions.

    >>> from sympy import gamma
    >>> gamma(x + 1).expand(func=True)
    x*gamma(x)

    trig
    ----

    Do trigonometric expansions.

    >>> cos(x + y).expand(trig=True)
    -sin(x)*sin(y) + cos(x)*cos(y)
    >>> sin(2*x).expand(trig=True)
    2*sin(x)*cos(x)

    Note that the forms of ``sin(n*x)`` and ``cos(n*x)`` in terms of ``sin(x)``
    and ``cos(x)`` are not unique, due to the identity `\sin^2(x) + \cos^2(x)
    = 1`.  The current implementation uses the form obtained from Chebyshev
    polynomials, but this may change.  See `this MathWorld article
    <http://mathworld.wolfram.com/Multiple-AngleFormulas.html>`_ for more
    information.

    Notes
    =====

    - You can shut off unwanted methods::

        >>> (exp(x + y)*(x + y)).expand()
        x*exp(x)*exp(y) + y*exp(x)*exp(y)
        >>> (exp(x + y)*(x + y)).expand(power_exp=False)
        x*exp(x + y) + y*exp(x + y)
        >>> (exp(x + y)*(x + y)).expand(mul=False)
        (x + y)*exp(x)*exp(y)

    - Use deep=False to only expand on the top level::

        >>> exp(x + exp(x + y)).expand()
        exp(x)*exp(exp(x)*exp(y))
        >>> exp(x + exp(x + y)).expand(deep=False)
        exp(x)*exp(exp(x + y))

    - Hints are applied in an arbitrary, but consistent order (in the current
      implementation, they are applied in alphabetical order, except
      multinomial comes before mul, but this may change).  Because of this,
      some hints may prevent expansion by other hints if they are applied
      first. For example, ``mul`` may distribute multiplications and prevent
      ``log`` and ``power_base`` from expanding them. Also, if ``mul`` is
      applied before ``multinomial`, the expression might not be fully
      distributed. The solution is to use the various ``expand_hint`` helper
      functions or to use ``hint=False`` to this function to finely control
      which hints are applied. Here are some examples::

        >>> from sympy import expand, expand_mul, expand_power_base
        >>> x, y, z = symbols('x,y,z', positive=True)

        >>> expand(log(x*(y + z)))
        log(x) + log(y + z)

      Here, we see that ``log`` was applied before ``mul``.  To get the mul
      expanded form, either of the following will work::

        >>> expand_mul(log(x*(y + z)))
        log(x*y + x*z)
        >>> expand(log(x*(y + z)), log=False)
        log(x*y + x*z)

      A similar thing can happen with the ``power_base`` hint::

        >>> expand((x*(y + z))**x)
        (x*y + x*z)**x

      To get the ``power_base`` expanded form, either of the following will
      work::

        >>> expand((x*(y + z))**x, mul=False)
        x**x*(y + z)**x
        >>> expand_power_base((x*(y + z))**x)
        x**x*(y + z)**x

        >>> expand((x + y)*y/x)
        y + y**2/x

      The parts of a rational expression can be targeted::

        >>> expand((x + y)*y/x/(x + 1), frac=True)
        (x*y + y**2)/(x**2 + x)
        >>> expand((x + y)*y/x/(x + 1), numer=True)
        (x*y + y**2)/(x*(x + 1))
        >>> expand((x + y)*y/x/(x + 1), denom=True)
        y*(x + y)/(x**2 + x)

    - The ``modulus`` meta-hint can be used to reduce the coefficients of an
      expression post-expansion::

        >>> expand((3*x + 1)**2)
        9*x**2 + 6*x + 1
        >>> expand((3*x + 1)**2, modulus=5)
        4*x**2 + x + 1

    - Either ``expand()`` the function or ``.expand()`` the method can be
      used.  Both are equivalent::

        >>> expand((x + 1)**2)
        x**2 + 2*x + 1
        >>> ((x + 1)**2).expand()
        x**2 + 2*x + 1

    API
    ===

    Objects can define their own expand hints by defining
    ``_eval_expand_hint()``.  The function should take the form::

        def _eval_expand_hint(self, **hints):
            # Only apply the method to the top-level expression
            ...

    See also the example below.  Objects should define ``_eval_expand_hint()``
    methods only if ``hint`` applies to that specific object.  The generic
    ``_eval_expand_hint()`` method defined in Expr will handle the no-op case.

    Each hint should be responsible for expanding that hint only.
    Furthermore, the expansion should be applied to the top-level expression
    only.  ``expand()`` takes care of the recursion that happens when
    ``deep=True``.

    You should only call ``_eval_expand_hint()`` methods directly if you are
    100% sure that the object has the method, as otherwise you are liable to
    get unexpected ``AttributeError``s.  Note, again, that you do not need to
    recursively apply the hint to args of your object: this is handled
    automatically by ``expand()``.  ``_eval_expand_hint()`` should
    generally not be used at all outside of an ``_eval_expand_hint()`` method.
    If you want to apply a specific expansion from within another method, use
    the public ``expand()`` function, method, or ``expand_hint()`` functions.

    In order for expand to work, objects must be rebuildable by their args,
    i.e., ``obj.func(*obj.args) == obj`` must hold.

    Expand methods are passed ``**hints`` so that expand hints may use
    'metahints'--hints that control how different expand methods are applied.
    For example, the ``force=True`` hint described above that causes
    ``expand(log=True)`` to ignore assumptions is such a metahint.  The
    ``deep`` meta-hint is handled exclusively by ``expand()`` and is not
    passed to ``_eval_expand_hint()`` methods.

    Note that expansion hints should generally be methods that perform some
    kind of 'expansion'.  For hints that simply rewrite an expression, use the
    .rewrite() API.

    Examples
    ========

    >>> from sympy import Expr, sympify
    >>> class MyClass(Expr):
    ...     def __new__(cls, *args):
    ...         args = sympify(args)
    ...         return Expr.__new__(cls, *args)
    ...
    ...     def _eval_expand_double(self, **hints):
    ...         '''
    ...         Doubles the args of MyClass.
    ...
    ...         If there more than four args, doubling is not performed,
    ...         unless force=True is also used (False by default).
    ...         '''
    ...         force = hints.pop('force', False)
    ...         if not force and len(self.args) > 4:
    ...             return self
    ...         return self.func(*(self.args + self.args))
    ...
    >>> a = MyClass(1, 2, MyClass(3, 4))
    >>> a
    MyClass(1, 2, MyClass(3, 4))
    >>> a.expand(double=True)
    MyClass(1, 2, MyClass(3, 4, 3, 4), 1, 2, MyClass(3, 4, 3, 4))
    >>> a.expand(double=True, deep=False)
    MyClass(1, 2, MyClass(3, 4), 1, 2, MyClass(3, 4))

    >>> b = MyClass(1, 2, 3, 4, 5)
    >>> b.expand(double=True)
    MyClass(1, 2, 3, 4, 5)
    >>> b.expand(double=True, force=True)
    MyClass(1, 2, 3, 4, 5, 1, 2, 3, 4, 5)

    See Also
    ========

    expand_log, expand_mul, expand_multinomial, expand_complex, expand_trig,
    expand_power_base, expand_power_exp, expand_func, hyperexpand

    """
    # don't modify this; modify the Expr.expand method
    hints['power_base'] = power_base
    hints['power_exp'] = power_exp
    hints['mul'] = mul
    hints['log'] = log
    hints['multinomial'] = multinomial
    hints['basic'] = basic
    return sympify(e).expand(deep=deep, modulus=modulus, **hints)

# This is a special application of two hints

def _mexpand(expr, recursive=False):
    # expand multinomials and then expand products; this may not always
    # be sufficient to give a fully expanded expression (see
    # test_issue_8247_8354 in test_arit)
    if expr is None:
        return
    was = None
    while was != expr:
        was, expr = expr, expand_mul(expand_multinomial(expr))
        if not recursive:
            break
    return expr


# These are simple wrappers around single hints.


def expand_mul(expr, deep=True):
    """
    Wrapper around expand that only uses the mul hint.  See the expand
    docstring for more information.

    Examples
    ========

    >>> from sympy import symbols, expand_mul, exp, log
    >>> x, y = symbols('x,y', positive=True)
    >>> expand_mul(exp(x+y)*(x+y)*log(x*y**2))
    x*exp(x + y)*log(x*y**2) + y*exp(x + y)*log(x*y**2)

    """
    return sympify(expr).expand(deep=deep, mul=True, power_exp=False,
    power_base=False, basic=False, multinomial=False, log=False)


def expand_multinomial(expr, deep=True):
    """
    Wrapper around expand that only uses the multinomial hint.  See the expand
    docstring for more information.

    Examples
    ========

    >>> from sympy import symbols, expand_multinomial, exp
    >>> x, y = symbols('x y', positive=True)
    >>> expand_multinomial((x + exp(x + 1))**2)
    x**2 + 2*x*exp(x + 1) + exp(2*x + 2)

    """
    return sympify(expr).expand(deep=deep, mul=False, power_exp=False,
    power_base=False, basic=False, multinomial=True, log=False)


def expand_log(expr, deep=True, force=False):
    """
    Wrapper around expand that only uses the log hint.  See the expand
    docstring for more information.

    Examples
    ========

    >>> from sympy import symbols, expand_log, exp, log
    >>> x, y = symbols('x,y', positive=True)
    >>> expand_log(exp(x+y)*(x+y)*log(x*y**2))
    (x + y)*(log(x) + 2*log(y))*exp(x + y)

    """
    return sympify(expr).expand(deep=deep, log=True, mul=False,
        power_exp=False, power_base=False, multinomial=False,
        basic=False, force=force)


def expand_func(expr, deep=True):
    """
    Wrapper around expand that only uses the func hint.  See the expand
    docstring for more information.

    Examples
    ========

    >>> from sympy import expand_func, gamma
    >>> from sympy.abc import x
    >>> expand_func(gamma(x + 2))
    x*(x + 1)*gamma(x)

    """
    return sympify(expr).expand(deep=deep, func=True, basic=False,
    log=False, mul=False, power_exp=False, power_base=False, multinomial=False)


def expand_trig(expr, deep=True):
    """
    Wrapper around expand that only uses the trig hint.  See the expand
    docstring for more information.

    Examples
    ========

    >>> from sympy import expand_trig, sin
    >>> from sympy.abc import x, y
    >>> expand_trig(sin(x+y)*(x+y))
    (x + y)*(sin(x)*cos(y) + sin(y)*cos(x))

    """
    return sympify(expr).expand(deep=deep, trig=True, basic=False,
    log=False, mul=False, power_exp=False, power_base=False, multinomial=False)


def expand_complex(expr, deep=True):
    """
    Wrapper around expand that only uses the complex hint.  See the expand
    docstring for more information.

    Examples
    ========

    >>> from sympy import expand_complex, exp, sqrt, I
    >>> from sympy.abc import z
    >>> expand_complex(exp(z))
    I*exp(re(z))*sin(im(z)) + exp(re(z))*cos(im(z))
    >>> expand_complex(sqrt(I))
    sqrt(2)/2 + sqrt(2)*I/2

    See Also
    ========
    Expr.as_real_imag
    """
    return sympify(expr).expand(deep=deep, complex=True, basic=False,
    log=False, mul=False, power_exp=False, power_base=False, multinomial=False)


def expand_power_base(expr, deep=True, force=False):
    """
    Wrapper around expand that only uses the power_base hint.

    See the expand docstring for more information.

    A wrapper to expand(power_base=True) which separates a power with a base
    that is a Mul into a product of powers, without performing any other
    expansions, provided that assumptions about the power's base and exponent
    allow.

    deep=False (default is True) will only apply to the top-level expression.

    force=True (default is False) will cause the expansion to ignore
    assumptions about the base and exponent. When False, the expansion will
    only happen if the base is non-negative or the exponent is an integer.

    >>> from sympy.abc import x, y, z
    >>> from sympy import expand_power_base, sin, cos, exp

    >>> (x*y)**2
    x**2*y**2

    >>> (2*x)**y
    (2*x)**y
    >>> expand_power_base(_)
    2**y*x**y

    >>> expand_power_base((x*y)**z)
    (x*y)**z
    >>> expand_power_base((x*y)**z, force=True)
    x**z*y**z
    >>> expand_power_base(sin((x*y)**z), deep=False)
    sin((x*y)**z)
    >>> expand_power_base(sin((x*y)**z), force=True)
    sin(x**z*y**z)

    >>> expand_power_base((2*sin(x))**y + (2*cos(x))**y)
    2**y*sin(x)**y + 2**y*cos(x)**y

    >>> expand_power_base((2*exp(y))**x)
    2**x*exp(y)**x

    >>> expand_power_base((2*cos(x))**y)
    2**y*cos(x)**y

    Notice that sums are left untouched. If this is not the desired behavior,
    apply full ``expand()`` to the expression:

    >>> expand_power_base(((x+y)*z)**2)
    z**2*(x + y)**2
    >>> (((x+y)*z)**2).expand()
    x**2*z**2 + 2*x*y*z**2 + y**2*z**2

    >>> expand_power_base((2*y)**(1+z))
    2**(z + 1)*y**(z + 1)
    >>> ((2*y)**(1+z)).expand()
    2*2**z*y*y**z

    """
    return sympify(expr).expand(deep=deep, log=False, mul=False,
        power_exp=False, power_base=True, multinomial=False,
        basic=False, force=force)


def expand_power_exp(expr, deep=True):
    """
    Wrapper around expand that only uses the power_exp hint.

    See the expand docstring for more information.

    Examples
    ========

    >>> from sympy import expand_power_exp
    >>> from sympy.abc import x, y
    >>> expand_power_exp(x**(y + 2))
    x**2*x**y
    """
    return sympify(expr).expand(deep=deep, complex=False, basic=False,
    log=False, mul=False, power_exp=True, power_base=False, multinomial=False)


def count_ops(expr, visual=False):
    """
    Return a representation (integer or expression) of the operations in expr.

    If ``visual`` is ``False`` (default) then the sum of the coefficients of the
    visual expression will be returned.

    If ``visual`` is ``True`` then the number of each type of operation is shown
    with the core class types (or their virtual equivalent) multiplied by the
    number of times they occur.

    If expr is an iterable, the sum of the op counts of the
    items will be returned.

    Examples
    ========

    >>> from sympy.abc import a, b, x, y
    >>> from sympy import sin, count_ops

    Although there isn't a SUB object, minus signs are interpreted as
    either negations or subtractions:

    >>> (x - y).count_ops(visual=True)
    SUB
    >>> (-x).count_ops(visual=True)
    NEG

    Here, there are two Adds and a Pow:

    >>> (1 + a + b**2).count_ops(visual=True)
    2*ADD + POW

    In the following, an Add, Mul, Pow and two functions:

    >>> (sin(x)*x + sin(x)**2).count_ops(visual=True)
    ADD + MUL + POW + 2*SIN

    for a total of 5:

    >>> (sin(x)*x + sin(x)**2).count_ops(visual=False)
    5

    Note that "what you type" is not always what you get. The expression
    1/x/y is translated by sympy into 1/(x*y) so it gives a DIV and MUL rather
    than two DIVs:

    >>> (1/x/y).count_ops(visual=True)
    DIV + MUL

    The visual option can be used to demonstrate the difference in
    operations for expressions in different forms. Here, the Horner
    representation is compared with the expanded form of a polynomial:

    >>> eq=x*(1 + x*(2 + x*(3 + x)))
    >>> count_ops(eq.expand(), visual=True) - count_ops(eq, visual=True)
    -MUL + 3*POW

    The count_ops function also handles iterables:

    >>> count_ops([x, sin(x), None, True, x + 2], visual=False)
    2
    >>> count_ops([x, sin(x), None, True, x + 2], visual=True)
    ADD + SIN
    >>> count_ops({x: sin(x), x + 2: y + 1}, visual=True)
    2*ADD + SIN

    """
    from sympy import Integral, Symbol
    from sympy.core.relational import Relational
    from sympy.simplify.radsimp import fraction
    from sympy.logic.boolalg import BooleanFunction
    from sympy.utilities.misc import func_name

    expr = sympify(expr)
    if isinstance(expr, Expr) and not expr.is_Relational:

        ops = []
        args = [expr]
        NEG = Symbol('NEG')
        DIV = Symbol('DIV')
        SUB = Symbol('SUB')
        ADD = Symbol('ADD')
        while args:
            a = args.pop()

            if a.is_Rational:
                #-1/3 = NEG + DIV
                if a is not S.One:
                    if a.p < 0:
                        ops.append(NEG)
                    if a.q != 1:
                        ops.append(DIV)
                    continue
            elif a.is_Mul or a.is_MatMul:
                if _coeff_isneg(a):
                    ops.append(NEG)
                    if a.args[0] is S.NegativeOne:
                        a = a.as_two_terms()[1]
                    else:
                        a = -a
                n, d = fraction(a)
                if n.is_Integer:
                    ops.append(DIV)
                    if n < 0:
                        ops.append(NEG)
                    args.append(d)
                    continue  # won't be -Mul but could be Add
                elif d is not S.One:
                    if not d.is_Integer:
                        args.append(d)
                    ops.append(DIV)
                    args.append(n)
                    continue  # could be -Mul
            elif a.is_Add or a.is_MatAdd:
                aargs = list(a.args)
                negs = 0
                for i, ai in enumerate(aargs):
                    if _coeff_isneg(ai):
                        negs += 1
                        args.append(-ai)
                        if i > 0:
                            ops.append(SUB)
                    else:
                        args.append(ai)
                        if i > 0:
                            ops.append(ADD)
                if negs == len(aargs):  # -x - y = NEG + SUB
                    ops.append(NEG)
                elif _coeff_isneg(aargs[0]):  # -x + y = SUB, but already recorded ADD
                    ops.append(SUB - ADD)
                continue
            if a.is_Pow and a.exp is S.NegativeOne:
                ops.append(DIV)
                args.append(a.base)  # won't be -Mul but could be Add
                continue
            if (a.is_Mul or
                a.is_Pow or
                a.is_Function or
                isinstance(a, Derivative) or
                    isinstance(a, Integral)):

                o = Symbol(a.func.__name__.upper())
                # count the args
                if (a.is_Mul or isinstance(a, LatticeOp)):
                    ops.append(o*(len(a.args) - 1))
                else:
                    ops.append(o)
            if not a.is_Symbol:
                args.extend(a.args)

    elif type(expr) is dict:
        ops = [count_ops(k, visual=visual) +
               count_ops(v, visual=visual) for k, v in expr.items()]
    elif iterable(expr):
        ops = [count_ops(i, visual=visual) for i in expr]
    elif isinstance(expr, (Relational, BooleanFunction)):
        ops = []
        for arg in expr.args:
            ops.append(count_ops(arg, visual=True))
        o = Symbol(func_name(expr, short=True).upper())
        ops.append(o)
    elif not isinstance(expr, Basic):
        ops = []
    else:  # it's Basic not isinstance(expr, Expr):
        if not isinstance(expr, Basic):
            raise TypeError("Invalid type of expr")
        else:
            ops = []
            args = [expr]
            while args:
                a = args.pop()

                if a.args:
                    o = Symbol(a.func.__name__.upper())
                    if a.is_Boolean:
                        ops.append(o*(len(a.args)-1))
                    else:
                        ops.append(o)
                    args.extend(a.args)

    if not ops:
        if visual:
            return S.Zero
        return 0

    ops = Add(*ops)

    if visual:
        return ops

    if ops.is_Number:
        return int(ops)

    return sum(int((a.args or [1])[0]) for a in Add.make_args(ops))


def nfloat(expr, n=15, exponent=False, dkeys=False):
    """Make all Rationals in expr Floats except those in exponents
    (unless the exponents flag is set to True). When processing
    dictionaries, don't modify the keys unless ``dkeys=True``.

    Examples
    ========

    >>> from sympy.core.function import nfloat
    >>> from sympy.abc import x, y
    >>> from sympy import cos, pi, sqrt
    >>> nfloat(x**4 + x/2 + cos(pi/3) + 1 + sqrt(y))
    x**4 + 0.5*x + sqrt(y) + 1.5
    >>> nfloat(x**4 + sqrt(y), exponent=True)
    x**4.0 + y**0.5

    Container types are not modified:

    >>> type(nfloat((1, 2))) is tuple
    True
    """
    from sympy.core.power import Pow
    from sympy.polys.rootoftools import RootOf

<<<<<<< HEAD
    # special handling
    # (note: Relationals might evaluate during this process
    # and a change has been made to evalf to detect this; another
    # possibility is to treat them as a special case here and
    # iterate over their arguments
    if iterable(expr, exclude=string_types):
        if isinstance(expr, Basic):
            return type(expr)(*[nfloat(a, n, exponent) for a in expr.args])
        if isinstance(expr, dict):
            return type(expr)([(k, nfloat(v, n, exponent)) for k, v in
                               expr.items()])
        return type(expr)([nfloat(a, n, exponent) for a in expr])
=======
    kw = dict(n=n, exponent=exponent, dkeys=dkeys)
    # handling of iterable containers
    if iterable(expr, exclude=string_types):
        if isinstance(expr, (dict, Dict)):
            if dkeys:
                args = [tuple(map(lambda i: nfloat(i, **kw), a))
                    for a in expr.items()]
            else:
                args = [(k, nfloat(v, **kw)) for k, v in expr.items()]
            if isinstance(expr, dict):
                return type(expr)(args)
            else:
                return expr.func(*args)
        elif isinstance(expr, Basic):
            return expr.func(*[nfloat(a, **kw) for a in expr.args])
        return type(expr)([nfloat(a, **kw) for a in expr])

>>>>>>> 94479ec7
    rv = sympify(expr)

    if rv.is_Number:
        return Float(rv, n)
    elif rv.is_number:
        # evalf doesn't always set the precision
        rv = rv.n(n)
        if rv.is_Number:
            rv = Float(rv.n(n), n)
        else:
            pass  # pure_complex(rv) is likely True
        return rv
    elif rv.is_Atom:
        return rv

    # watch out for RootOf instances that don't like to have
    # their exponents replaced with Dummies and also sometimes have
    # problems with evaluating at low precision (issue 6393)
    rv = rv.xreplace({ro: ro.n(n) for ro in rv.atoms(RootOf)})

    if not exponent:
        reps = [(p, Pow(p.base, Dummy())) for p in rv.atoms(Pow)]
        rv = rv.xreplace(dict(reps))
    rv = rv.n(n)
    if not exponent:
        rv = rv.xreplace({d.exp: p.exp for p, d in reps})
    else:
        # Pow._eval_evalf special cases Integer exponents so if
        # exponent is suppose to be handled we have to do so here
        rv = rv.xreplace(Transform(
            lambda x: Pow(x.base, Float(x.exp, n)),
            lambda x: x.is_Pow and x.exp.is_Integer))

    return rv.xreplace(Transform(
        lambda x: x.func(*nfloat(x.args, n, exponent)),
        lambda x: isinstance(x, Function)))


from sympy.core.symbol import Dummy, Symbol<|MERGE_RESOLUTION|>--- conflicted
+++ resolved
@@ -3080,20 +3080,6 @@
     from sympy.core.power import Pow
     from sympy.polys.rootoftools import RootOf
 
-<<<<<<< HEAD
-    # special handling
-    # (note: Relationals might evaluate during this process
-    # and a change has been made to evalf to detect this; another
-    # possibility is to treat them as a special case here and
-    # iterate over their arguments
-    if iterable(expr, exclude=string_types):
-        if isinstance(expr, Basic):
-            return type(expr)(*[nfloat(a, n, exponent) for a in expr.args])
-        if isinstance(expr, dict):
-            return type(expr)([(k, nfloat(v, n, exponent)) for k, v in
-                               expr.items()])
-        return type(expr)([nfloat(a, n, exponent) for a in expr])
-=======
     kw = dict(n=n, exponent=exponent, dkeys=dkeys)
     # handling of iterable containers
     if iterable(expr, exclude=string_types):
@@ -3111,7 +3097,6 @@
             return expr.func(*[nfloat(a, **kw) for a in expr.args])
         return type(expr)([nfloat(a, **kw) for a in expr])
 
->>>>>>> 94479ec7
     rv = sympify(expr)
 
     if rv.is_Number:
