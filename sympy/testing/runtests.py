--- conflicted
+++ resolved
@@ -1698,18 +1698,10 @@
                     self._reporter.test_skip(v=str(e))
                     continue
 
-<<<<<<< HEAD
-            runner = SymPyDocTestRunner(
-                optionflags=pdoctest.ELLIPSIS
-                | pdoctest.NORMALIZE_WHITESPACE
-                | pdoctest.IGNORE_EXCEPTION_DETAIL
-            )
-=======
             runner = SymPyDocTestRunner(verbose=self._reporter._verbose==2,
                     optionflags=pdoctest.ELLIPSIS |
                     pdoctest.NORMALIZE_WHITESPACE |
                     pdoctest.IGNORE_EXCEPTION_DETAIL)
->>>>>>> c79d74da
             runner._checker = SymPyOutputChecker()
             old = sys.stdout
             new = old if self._reporter._verbose==2 else StringIO()
